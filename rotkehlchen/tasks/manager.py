import copy
import logging
import random
from collections import defaultdict
from typing import TYPE_CHECKING, Callable, DefaultDict, NamedTuple

import gevent

from rotkehlchen.api.websockets.typedefs import WSMessageType
from rotkehlchen.assets.asset import Asset, AssetWithOracles
<<<<<<< HEAD
from rotkehlchen.chain.aggregator import LAST_EVM_ACCOUNTS_DETECT_KEY
=======
>>>>>>> f38f5d93
from rotkehlchen.chain.bitcoin.xpub import XpubManager
from rotkehlchen.chain.ethereum.modules.makerdao.cache import (
    query_ilk_registry_and_maybe_update_cache,
)
from rotkehlchen.chain.ethereum.modules.yearn.utils import query_yearn_vaults
from rotkehlchen.chain.ethereum.utils import should_update_protocol_cache
from rotkehlchen.constants.assets import A_USD
from rotkehlchen.constants.timing import DATA_UPDATES_REFRESH, EVM_ACCOUNTS_DETECTION_REFRESH
from rotkehlchen.db.evmtx import DBEvmTx
from rotkehlchen.db.filtering import (
    DBEqualsFilter,
    DBIgnoreValuesFilter,
    EvmTransactionsFilterQuery,
    HistoryEventFilterQuery,
)
from rotkehlchen.db.history_events import DBHistoryEvents
from rotkehlchen.db.updates import LAST_DATA_UPDATES_KEY
from rotkehlchen.errors.api import PremiumAuthenticationError
from rotkehlchen.errors.asset import UnknownAsset, WrongAssetType
from rotkehlchen.errors.misc import RemoteError
from rotkehlchen.errors.price import NoPriceForGivenTimestamp
from rotkehlchen.fval import FVal
from rotkehlchen.globaldb.handler import GlobalDBHandler
from rotkehlchen.history.price import PriceHistorian
from rotkehlchen.history.types import HistoricalPriceOracle
from rotkehlchen.logging import RotkehlchenLogsAdapter
from rotkehlchen.premium.premium import Premium, premium_create_and_verify
from rotkehlchen.premium.sync import PremiumSyncManager
from rotkehlchen.tasks.utils import should_run_periodic_task
from rotkehlchen.types import (
    EVM_CHAINS_WITH_TRANSACTIONS,
    SUPPORTED_BITCOIN_CHAINS,
    ChecksumEvmAddress,
    ExchangeLocationID,
    GeneralCacheType,
    Location,
    Optional,
    SupportedBlockchain,
    Timestamp,
    get_args,
)
from rotkehlchen.utils.misc import ts_now

if TYPE_CHECKING:
    from rotkehlchen.chain.aggregator import ChainsAggregator
<<<<<<< HEAD
    from rotkehlchen.db.dbhandler import DBHandler
    from rotkehlchen.db.updates import RotkiDataUpdater
    from rotkehlchen.exchanges.manager import ExchangeManager
    from rotkehlchen.externalapis.cryptocompare import Cryptocompare
    from rotkehlchen.greenlets.manager import GreenletManager
    from rotkehlchen.user_messages import MessagesAggregator
=======
>>>>>>> f38f5d93

logger = logging.getLogger(__name__)
log = RotkehlchenLogsAdapter(logger)


CRYPTOCOMPARE_QUERY_AFTER_SECS = 86400  # a day
DEFAULT_MAX_TASKS_NUM = 2
CRYPTOCOMPARE_HISTOHOUR_FREQUENCY = 240  # at least 4 mins apart
XPUB_DERIVATION_FREQUENCY = 3600  # every hour
EVM_TX_QUERY_FREQUENCY = 3600  # every hour
EXCHANGE_QUERY_FREQUENCY = 3600  # every hour
PREMIUM_STATUS_CHECK = 3600  # every hour
TX_RECEIPTS_QUERY_LIMIT = 500
TX_DECODING_LIMIT = 500
PREMIUM_CHECK_RETRY_LIMIT = 3


def exchange_fail_cb(error: str) -> None:
    log.error(error)


class CCHistoQuery(NamedTuple):
    from_asset: AssetWithOracles
    to_asset: AssetWithOracles


class TaskManager():

    def __init__(
            self,
            max_tasks_num: int,
            greenlet_manager: 'GreenletManager',
            api_task_greenlets: list[gevent.Greenlet],
<<<<<<< HEAD
            database: 'DBHandler',
            cryptocompare: 'Cryptocompare',
            premium_sync_manager: Optional['PremiumSyncManager'],
            chains_aggregator: 'ChainsAggregator',
            exchange_manager: 'ExchangeManager',
=======
            database: DBHandler,
            cryptocompare: Cryptocompare,
            premium_sync_manager: Optional[PremiumSyncManager],
            chains_aggregator: 'ChainsAggregator',
            exchange_manager: ExchangeManager,
>>>>>>> f38f5d93
            deactivate_premium: Callable[[], None],
            activate_premium: Callable[[Premium], None],
            query_balances: Callable,
            update_curve_pools_cache: Callable,
            msg_aggregator: 'MessagesAggregator',
            data_updater: 'RotkiDataUpdater',
    ) -> None:
        self.max_tasks_num = max_tasks_num
        self.greenlet_manager = greenlet_manager
        self.api_task_greenlets = api_task_greenlets
        self.database = database
        self.cryptocompare = cryptocompare
        self.exchange_manager = exchange_manager
        self.cryptocompare_queries: set[CCHistoQuery] = set()
        self.chains_aggregator = chains_aggregator
        self.last_xpub_derivation_ts = 0
        self.last_evm_tx_query_ts: DefaultDict[tuple[ChecksumEvmAddress, SupportedBlockchain], int] = defaultdict(int)  # noqa: E501
        self.last_exchange_query_ts: DefaultDict[ExchangeLocationID, int] = defaultdict(int)
        self.base_entries_ignore_set: set[str] = set()
        self.prepared_cryptocompare_query = False
        self.running_greenlets: dict[Callable, list[gevent.Greenlet]] = {}
        self.greenlet_manager.spawn_and_track(  # Needs to run in greenlet, is slow
            after_seconds=None,
            task_name='Prepare cryptocompare queries',
            exception_is_error=True,
            method=self._prepare_cryptocompare_queries,
        )
        self.deactivate_premium = deactivate_premium
        self.activate_premium = activate_premium
        self.query_balances = query_balances
        self.update_curve_pools_cache = update_curve_pools_cache
        self.query_yearn_vaults = query_yearn_vaults
        self.last_premium_status_check = ts_now()
        self.msg_aggregator = msg_aggregator
        self.premium_check_retries = 0
        self.premium_sync_manager: Optional[PremiumSyncManager] = premium_sync_manager
        self.data_updater = data_updater

        self.potential_tasks: list[Callable[[], Optional[list[gevent.Greenlet]]]] = [
            self._maybe_schedule_cryptocompare_query,
            self._maybe_schedule_xpub_derivation,
            self._maybe_query_evm_transactions,
            self._maybe_schedule_exchange_history_query,
            self._maybe_schedule_evm_txreceipts,
            self._maybe_query_missing_prices,
            self._maybe_decode_evm_transactions,
            self._maybe_check_premium_status,
            self._maybe_check_data_updates,
            self._maybe_update_snapshot_balances,
            self._maybe_update_curve_pools,
            self._maybe_update_yearn_vaults,
<<<<<<< HEAD
            self._maybe_detect_evm_accounts,
=======
            self._maybe_update_ilk_cache,
>>>>>>> f38f5d93
        ]
        if self.premium_sync_manager is not None:
            self.potential_tasks.append(self._maybe_schedule_db_upload)
        self.schedule_lock = gevent.lock.Semaphore()

    def _maybe_schedule_db_upload(self) -> Optional[list[gevent.Greenlet]]:
        assert self.premium_sync_manager is not None, 'caller should make sure premium sync manager exists'  # noqa: E501
        if self.premium_sync_manager.check_if_should_sync(force_upload=False) is False:
            return None

        log.debug('Scheduling task for DB upload to server')
        return [self.greenlet_manager.spawn_and_track(
            after_seconds=None,
            task_name='Upload data to server',
            exception_is_error=True,
            method=self.premium_sync_manager.maybe_upload_data_to_server,
        )]

    def _prepare_cryptocompare_queries(self) -> None:
        """Prepare the queries to do to cryptocompare

        This would be really slow if the entire json cache files were read but we
        have implemented get_cached_data_metadata to only read the relevant part of the file.
        Before doing that we had to yield with gevent.sleep() at each loop iteration.

        Runs only once in the beginning and then has a number of queries prepared
        for the task manager to schedule
        """
        now_ts = ts_now()
        if self.prepared_cryptocompare_query is True:
            return

        if len(self.cryptocompare_queries) != 0:
            return

        with self.database.conn.read_ctx() as cursor:
            assets = self.database.query_owned_assets(cursor)
            main_currency = self.database.get_setting(cursor=cursor, name='main_currency')
        for asset in assets:
            try:
                asset = asset.resolve_to_asset_with_oracles()
            except (UnknownAsset, WrongAssetType):
                continue  # cryptocompare does not work with non-oracles assets

            if asset.is_fiat() and main_currency.is_fiat():
                continue  # ignore fiat to fiat

            if asset.cryptocompare == '' or main_currency.cryptocompare == '':
                continue  # not supported in cryptocompare

            if asset.cryptocompare is None and asset.symbol is None:
                continue  # type: ignore  # asset.symbol may be None for auto generated underlying tokens # noqa: E501

            data_range = GlobalDBHandler().get_historical_price_range(
                from_asset=asset,
                to_asset=main_currency,
                source=HistoricalPriceOracle.CRYPTOCOMPARE,
            )
            if data_range is not None and now_ts - data_range[1] < CRYPTOCOMPARE_QUERY_AFTER_SECS:
                continue

            self.cryptocompare_queries.add(CCHistoQuery(from_asset=asset, to_asset=main_currency))

        self.prepared_cryptocompare_query = True

    def _maybe_schedule_cryptocompare_query(self) -> Optional[list[gevent.Greenlet]]:
        """Schedules a cryptocompare query for a single asset history"""
        if self.prepared_cryptocompare_query is False:
            return None

        if len(self.cryptocompare_queries) == 0:
            return None

        # If there is already a cryptocompary query running don't schedule another
        if any(
                'Cryptocompare historical prices' in x.task_name
                for x in self.greenlet_manager.greenlets
        ):
            return None

        now_ts = ts_now()
        # Make sure there is a long enough period  between an asset's histohour query
        # to avoid getting rate limited by cryptocompare
        if now_ts - self.cryptocompare.last_histohour_query_ts <= CRYPTOCOMPARE_HISTOHOUR_FREQUENCY:  # noqa: E501
            return None

        query = self.cryptocompare_queries.pop()
        task_name = f'Cryptocompare historical prices {query.from_asset} / {query.to_asset} query'
        log.debug(f'Scheduling task for {task_name}')
        return [self.greenlet_manager.spawn_and_track(
            after_seconds=None,
            task_name=task_name,
            exception_is_error=False,
            method=self.cryptocompare.query_and_store_historical_data,
            from_asset=query.from_asset,
            to_asset=query.to_asset,
            timestamp=now_ts,
        )]

    def _maybe_schedule_xpub_derivation(self) -> Optional[list[gevent.Greenlet]]:
        """Schedules the xpub derivation task if enough time has passed and if user has xpubs"""
        now = ts_now()
        if now - self.last_xpub_derivation_ts <= XPUB_DERIVATION_FREQUENCY:
            return None

        with self.database.conn.read_ctx() as cursor:
            btc_xpubs = self.database.get_bitcoin_xpub_data(
                cursor=cursor,
                blockchain=SupportedBlockchain.BITCOIN,
            )
            bch_xpubs = self.database.get_bitcoin_xpub_data(
                cursor=cursor,
                blockchain=SupportedBlockchain.BITCOIN_CASH,
            )
        should_derive_xpubs = {
            SupportedBlockchain.BITCOIN: len(btc_xpubs) > 0,
            SupportedBlockchain.BITCOIN_CASH: len(bch_xpubs) > 0,
        }
        if not any(should_derive_xpubs.values()):
            return None

        greenlets = []
        self.last_xpub_derivation_ts = now
        xpub_manager = XpubManager(chains_aggregator=self.chains_aggregator)
        for chain in get_args(SUPPORTED_BITCOIN_CHAINS):
            if should_derive_xpubs[chain] is False:
                continue

            log.debug(f'Scheduling task for {chain} Xpub derivation')
            greenlets.append(self.greenlet_manager.spawn_and_track(
                after_seconds=None,
                task_name=f'Derive new xpub addresses for {chain}',
                exception_is_error=True,
                method=xpub_manager.check_for_new_xpub_addresses,
                blockchain=chain,
            ))
        return greenlets

    def _maybe_query_evm_transactions(self) -> Optional[list[gevent.Greenlet]]:
        """Schedules the evm transaction query task if enough time has passed"""
        shuffled_chains = list(EVM_CHAINS_WITH_TRANSACTIONS)
        random.shuffle(shuffled_chains)
        for blockchain in shuffled_chains:
            with self.database.conn.read_ctx() as cursor:
                accounts = self.database.get_blockchain_accounts(cursor).get(blockchain)
                if len(accounts) == 0:
                    continue

                now = ts_now()
                dbevmtx = DBEvmTx(self.database)
                queriable_accounts: list[ChecksumEvmAddress] = []
                for account in accounts:
                    _, end_ts = dbevmtx.get_queried_range(cursor, account, blockchain)
                    if now - max(self.last_evm_tx_query_ts[(account, blockchain)], end_ts) > EVM_TX_QUERY_FREQUENCY:  # noqa: E501
                        queriable_accounts.append(account)

            if len(queriable_accounts) == 0:
                continue

            evm_manager = self.chains_aggregator.get_chain_manager(blockchain)
            address = random.choice(queriable_accounts)
            task_name = f'Query {str(blockchain)} transactions for {address}'
            log.debug(f'Scheduling task to {task_name}')
            self.last_evm_tx_query_ts[(address, blockchain)] = now
            # Since this task is heavy we spawn it only for one chain at a time.
            return [self.greenlet_manager.spawn_and_track(
                after_seconds=None,
                task_name=task_name,
                exception_is_error=True,
                method=evm_manager.transactions.single_address_query_transactions,
                address=address,
                start_ts=0,
                end_ts=now,
            )]
        return None

    def _maybe_schedule_evm_txreceipts(self) -> Optional[list[gevent.Greenlet]]:
        """Schedules the evm transaction receipts query task

        The DB check happens first here to see if scheduling would even be needed.
        But the DB query will happen again inside the query task while having the
        lock acquired.
        """
        dbevmtx = DBEvmTx(self.database)
        shuffled_chains = list(EVM_CHAINS_WITH_TRANSACTIONS)
        random.shuffle(shuffled_chains)
        for blockchain in shuffled_chains:
            hash_results = dbevmtx.get_transaction_hashes_no_receipt(
                tx_filter_query=EvmTransactionsFilterQuery.make(chain_id=blockchain.to_chain_id()),  # type: ignore[arg-type]  # noqa: E501
                limit=TX_RECEIPTS_QUERY_LIMIT,
            )
            if len(hash_results) == 0:
                return None

            evm_inquirer = self.chains_aggregator.get_chain_manager(blockchain)
            task_name = f'Query {len(hash_results)} {str(blockchain)} transactions receipts'
            log.debug(f'Scheduling task to {task_name}')
            # Since this task is heavy we spawn it only for one chain at a time.
            return [self.greenlet_manager.spawn_and_track(
                after_seconds=None,
                task_name=task_name,
                exception_is_error=True,
                method=evm_inquirer.transactions.get_receipts_for_transactions_missing_them,
                limit=TX_RECEIPTS_QUERY_LIMIT,
            )]
        return None

    def _maybe_schedule_exchange_history_query(self) -> Optional[list[gevent.Greenlet]]:
        """Schedules the exchange history query task if enough time has passed"""
        if len(self.exchange_manager.connected_exchanges) == 0:
            return None

        now = ts_now()
        queriable_exchanges = []
        with self.database.conn.read_ctx() as cursor:
            for exchange in self.exchange_manager.iterate_exchanges():
                if exchange.location in (Location.BINANCE, Location.BINANCEUS):
                    continue  # skip binance due to the way their history is queried
                queried_range = self.database.get_used_query_range(cursor, f'{str(exchange.location)}_trades')  # noqa: E501
                end_ts = queried_range[1] if queried_range else 0
                if now - max(self.last_exchange_query_ts[exchange.location_id()], end_ts) > EXCHANGE_QUERY_FREQUENCY:  # noqa: E501
                    queriable_exchanges.append(exchange)

        if len(queriable_exchanges) == 0:
            return None

        exchange = random.choice(queriable_exchanges)
        task_name = f'Query history of {exchange.name} exchange'
        log.debug(f'Scheduling task to {task_name}')
        self.last_exchange_query_ts[exchange.location_id()] = now
        return [self.greenlet_manager.spawn_and_track(
            after_seconds=None,
            task_name=task_name,
            exception_is_error=True,
            method=exchange.query_history_with_callbacks,
            start_ts=0,
            end_ts=now,
            fail_callback=exchange_fail_cb,
        )]

    def _maybe_query_missing_prices(self) -> Optional[list[gevent.Greenlet]]:
        query_filter = HistoryEventFilterQuery.make(limit=100)
        entries = self.get_base_entries_missing_prices(query_filter)
        if len(entries) == 0:
            return None

        task_name = 'Periodically query history events prices'
        log.debug(f'Scheduling task to {task_name}')
        return [self.greenlet_manager.spawn_and_track(
            after_seconds=None,
            task_name=task_name,
            exception_is_error=True,
            method=self.query_missing_prices_of_base_entries,
            entries_missing_prices=entries,
        )]

    def get_base_entries_missing_prices(
            self,
            query_filter: HistoryEventFilterQuery,
    ) -> list[tuple[str, FVal, Asset, Timestamp]]:
        """
        Searches base entries missing usd prices that have not previously been checked in
        this session.
        """
        # Use a deepcopy to avoid mutations in the filter query if it is used later
        db = DBHistoryEvents(self.database)
        new_query_filter = copy.deepcopy(query_filter)
        new_query_filter.filters.append(
            DBEqualsFilter(and_op=True, column='usd_value', value='0'),
        )
        new_query_filter.filters.append(
            DBIgnoreValuesFilter(
                and_op=True,
                column='identifier',
                values=list(self.base_entries_ignore_set),
            ),
        )
        return db.rows_missing_prices_in_base_entries(filter_query=new_query_filter)

    def query_missing_prices_of_base_entries(
            self,
            entries_missing_prices: list[tuple[str, FVal, Asset, Timestamp]],
    ) -> None:
        """Queries missing prices for HistoryBaseEntry in database updating
        the price if it is found. Otherwise we add the id to the ignore list
        for this session.
        """
        inquirer = PriceHistorian()
        updates = []
        for identifier, amount, asset, timestamp in entries_missing_prices:
            try:
                price = inquirer.query_historical_price(
                    from_asset=asset,
                    to_asset=A_USD,
                    timestamp=timestamp,
                )
            except (NoPriceForGivenTimestamp, RemoteError) as e:
                log.error(
                    f'Failed to find price for {asset} at {timestamp} in base '
                    f'entry {identifier}. {str(e)}.',
                )
                self.base_entries_ignore_set.add(identifier)
                continue

            usd_value = amount * price
            updates.append((str(usd_value), identifier))

        query = 'UPDATE history_events SET usd_value=? WHERE rowid=?'
        with self.database.user_write() as cursor:
            cursor.executemany(query, updates)

    def _maybe_decode_evm_transactions(self) -> Optional[list[gevent.Greenlet]]:
        """Schedules the evm transaction decoding task

        The DB check happens first here to see if scheduling would even be needed.
        But the DB query will happen again inside the query task while having the
        lock acquired.
        """
        dbevmtx = DBEvmTx(self.database)
        shuffled_chains = list(EVM_CHAINS_WITH_TRANSACTIONS)
        random.shuffle(shuffled_chains)
        for blockchain in shuffled_chains:
            number_of_tx_to_decode = dbevmtx.count_hashes_not_decoded(
                addresses=None,
                chain_id=blockchain.to_chain_id(),
            )
            if number_of_tx_to_decode == 0:
                return None

            evm_inquirer = self.chains_aggregator.get_chain_manager(blockchain)
            task_name = f'decode {number_of_tx_to_decode} {str(blockchain)} trasactions'
            log.debug(f'Scheduling periodic task to {task_name}')
            # Since this task is heavy we spawn it only for one chain at a time.
            return [self.greenlet_manager.spawn_and_track(
                after_seconds=None,
                task_name=task_name,
                exception_is_error=True,
                method=evm_inquirer.transactions_decoder.get_and_decode_undecoded_transactions,
                limit=TX_DECODING_LIMIT,
            )]
        return None

    def _maybe_check_premium_status(self) -> None:
        """
        Validates the premium status of the account and if the credentials are not valid
        it retries 3 times before deactivating the user's premium status. If the
        credentials are valid and the premium status is not correct it will reactivate
        the user's premium status.
        """
        now = ts_now()
        if now - self.last_premium_status_check < PREMIUM_STATUS_CHECK:
            return

        log.debug('Running the premium status check')
        with self.database.conn.read_ctx() as cursor:
            db_credentials = self.database.get_rotkehlchen_premium(cursor)
        if db_credentials is None:
            self.last_premium_status_check = now
            return

        try:
            premium = premium_create_and_verify(db_credentials)
        except RemoteError:
            if self.premium_check_retries < PREMIUM_CHECK_RETRY_LIMIT:
                self.premium_check_retries += 1
                log.debug(
                    f'Premium check failed {self.premium_check_retries} times. Not '
                    f'sending deactivate message yet',
                )
                self.last_premium_status_check = now
                return
            log.debug('Premium check failed due to remote error. Sending deactivate message')
            self.msg_aggregator.add_message(
                message_type=WSMessageType.PREMIUM_STATUS_UPDATE,
                data={
                    'is_premium_active': False,
                    'expired': False,
                },
            )
            self.deactivate_premium()
        except PremiumAuthenticationError:
            log.debug('Premium check failed due to authentication error. Sending deactivate message')  # noqa: E501
            self.deactivate_premium()
            self.msg_aggregator.add_message(
                message_type=WSMessageType.PREMIUM_STATUS_UPDATE,
                data={
                    'is_premium_active': False,
                    'expired': True,
                },
            )
        else:
            log.debug('Premium check succesful. Sending activate message')
            self.activate_premium(premium)
            self.msg_aggregator.add_message(
                message_type=WSMessageType.PREMIUM_STATUS_UPDATE,
                data={
                    'is_premium_active': True,
                    'expired': False,
                },
            )
            self.premium_check_retries = 0
        finally:
            self.last_premium_status_check = now

    def _maybe_update_snapshot_balances(self) -> Optional[list[gevent.Greenlet]]:
        """
        Update the balances of a user if the difference between last time they were updated
        and the current time exceeds the `balance_save_frequency`.
        """
        with self.database.conn.read_ctx() as cursor:
            if self.database.should_save_balances(cursor):
                task_name = 'Periodically update snapshot balances'
                log.debug(f'Scheduling task to {task_name}')
                return [self.greenlet_manager.spawn_and_track(
                    after_seconds=None,
                    task_name=task_name,
                    exception_is_error=True,
                    method=self.query_balances,
                    requested_save_data=True,
                    save_despite_errors=False,
                    timestamp=None,
                    ignore_cache=True,
                )]
        return None

    def _maybe_update_curve_pools(self) -> Optional[list[gevent.Greenlet]]:
        """Function that schedules curve pools update task if either there is no curve pools cache
        yet or this cache has expired (i.e. it's been more than a week since last update)."""
        if should_update_protocol_cache(GeneralCacheType.CURVE_LP_TOKENS) is False:
            return None

        return [self.greenlet_manager.spawn_and_track(
            after_seconds=None,
            task_name='Update curve pools cache',
            exception_is_error=True,
            method=self.update_curve_pools_cache,
        )]

    def _maybe_update_yearn_vaults(self) -> Optional[list[gevent.Greenlet]]:
        if should_update_protocol_cache(GeneralCacheType.YEARN_VAULTS) is True:
            return [self.greenlet_manager.spawn_and_track(
                after_seconds=None,
                task_name='Update yearn vaults',
                exception_is_error=True,
                method=self.query_yearn_vaults,
                db=self.database,
            )]

        return None

<<<<<<< HEAD
    def _maybe_check_data_updates(self) -> Optional[list[gevent.Greenlet]]:
        """
        Function that schedules the data update task if either there is no data update
        cache yet or this cache is older than `DATA_UPDATES_REFRESH`
        """
        if should_run_periodic_task(self.database, LAST_DATA_UPDATES_KEY, DATA_UPDATES_REFRESH) is False:  # noqa: E501
            return None

        return [self.greenlet_manager.spawn_and_track(
            after_seconds=None,
            task_name='Data update task',
            exception_is_error=True,
            method=self.data_updater.check_for_updates,
        )]

    def _maybe_detect_evm_accounts(self) -> Optional[list[gevent.Greenlet]]:
        """
        Function that schedules the EVM accounts detection task if there has been more than
        EVM_ACCOUNTS_DETECTION_REFRESH seconds since the last time it ran.
        """
        if should_run_periodic_task(self.database, LAST_EVM_ACCOUNTS_DETECT_KEY, EVM_ACCOUNTS_DETECTION_REFRESH) is False:  # noqa: E501
            return None

        return [self.greenlet_manager.spawn_and_track(
            after_seconds=None,
            task_name='Detect EVM accounts',
            exception_is_error=True,
            method=self.chains_aggregator.detect_evm_accounts,
        )]
=======
    def _maybe_update_ilk_cache(self) -> Optional[list[gevent.Greenlet]]:
        if should_update_protocol_cache(GeneralCacheType.MAKERDAO_VAULT_ILK, 'ETH-A') is True:
            return [self.greenlet_manager.spawn_and_track(
                after_seconds=None,
                task_name='Update ilk cache',
                exception_is_error=True,
                method=query_ilk_registry_and_maybe_update_cache,
                ethereum=self.chains_aggregator.ethereum.node_inquirer,
            )]

        return None
>>>>>>> f38f5d93

    def _schedule(self) -> None:
        """Schedules background tasks"""
        self.greenlet_manager.clear_finished()
        # Also clear methods mapping in the task manager
        self.running_greenlets = {
            method: greenlets
            for method, greenlets in self.running_greenlets.items()
            if not all(greenlet.dead for greenlet in greenlets)
        }
        current_greenlets = len(self.greenlet_manager.greenlets) + len(self.api_task_greenlets)
        not_proceed = current_greenlets >= self.max_tasks_num
        log.debug(
            f'At task scheduling. Current greenlets: {current_greenlets} '
            f'Max greenlets: {self.max_tasks_num}. '
            f'{"Will not schedule" if not_proceed else "Will schedule"}.',
        )
        if not_proceed:
            return  # too busy

        random.shuffle(self.potential_tasks)
        max_tasks = min(self.max_tasks_num - current_greenlets, len(self.potential_tasks))

        spawned_new = 0
        for scheduling_fn in self.potential_tasks:
            if spawned_new >= max_tasks:
                break  # no more task slots left
            if scheduling_fn in self.running_greenlets:
                continue  # the specified task is already running
            new_greenlets = scheduling_fn()
            if new_greenlets is None:
                continue  # The scheduling function for the specific task decided to not schedule it  # noqa: E501
            self.running_greenlets[scheduling_fn] = new_greenlets
            spawned_new += 1

    def schedule(self) -> None:
        """Schedules background task while holding the scheduling lock

        Used during logout to make sure no task is being scheduled at the same time
        as logging out
        """
        with self.schedule_lock:
            self._schedule()<|MERGE_RESOLUTION|>--- conflicted
+++ resolved
@@ -8,10 +8,7 @@
 
 from rotkehlchen.api.websockets.typedefs import WSMessageType
 from rotkehlchen.assets.asset import Asset, AssetWithOracles
-<<<<<<< HEAD
 from rotkehlchen.chain.aggregator import LAST_EVM_ACCOUNTS_DETECT_KEY
-=======
->>>>>>> f38f5d93
 from rotkehlchen.chain.bitcoin.xpub import XpubManager
 from rotkehlchen.chain.ethereum.modules.makerdao.cache import (
     query_ilk_registry_and_maybe_update_cache,
@@ -57,15 +54,12 @@
 
 if TYPE_CHECKING:
     from rotkehlchen.chain.aggregator import ChainsAggregator
-<<<<<<< HEAD
     from rotkehlchen.db.dbhandler import DBHandler
     from rotkehlchen.db.updates import RotkiDataUpdater
     from rotkehlchen.exchanges.manager import ExchangeManager
     from rotkehlchen.externalapis.cryptocompare import Cryptocompare
     from rotkehlchen.greenlets.manager import GreenletManager
     from rotkehlchen.user_messages import MessagesAggregator
-=======
->>>>>>> f38f5d93
 
 logger = logging.getLogger(__name__)
 log = RotkehlchenLogsAdapter(logger)
@@ -99,19 +93,11 @@
             max_tasks_num: int,
             greenlet_manager: 'GreenletManager',
             api_task_greenlets: list[gevent.Greenlet],
-<<<<<<< HEAD
             database: 'DBHandler',
             cryptocompare: 'Cryptocompare',
             premium_sync_manager: Optional['PremiumSyncManager'],
             chains_aggregator: 'ChainsAggregator',
             exchange_manager: 'ExchangeManager',
-=======
-            database: DBHandler,
-            cryptocompare: Cryptocompare,
-            premium_sync_manager: Optional[PremiumSyncManager],
-            chains_aggregator: 'ChainsAggregator',
-            exchange_manager: ExchangeManager,
->>>>>>> f38f5d93
             deactivate_premium: Callable[[], None],
             activate_premium: Callable[[Premium], None],
             query_balances: Callable,
@@ -163,11 +149,8 @@
             self._maybe_update_snapshot_balances,
             self._maybe_update_curve_pools,
             self._maybe_update_yearn_vaults,
-<<<<<<< HEAD
             self._maybe_detect_evm_accounts,
-=======
             self._maybe_update_ilk_cache,
->>>>>>> f38f5d93
         ]
         if self.premium_sync_manager is not None:
             self.potential_tasks.append(self._maybe_schedule_db_upload)
@@ -618,7 +601,6 @@
 
         return None
 
-<<<<<<< HEAD
     def _maybe_check_data_updates(self) -> Optional[list[gevent.Greenlet]]:
         """
         Function that schedules the data update task if either there is no data update
@@ -648,7 +630,7 @@
             exception_is_error=True,
             method=self.chains_aggregator.detect_evm_accounts,
         )]
-=======
+
     def _maybe_update_ilk_cache(self) -> Optional[list[gevent.Greenlet]]:
         if should_update_protocol_cache(GeneralCacheType.MAKERDAO_VAULT_ILK, 'ETH-A') is True:
             return [self.greenlet_manager.spawn_and_track(
@@ -660,7 +642,6 @@
             )]
 
         return None
->>>>>>> f38f5d93
 
     def _schedule(self) -> None:
         """Schedules background tasks"""
