--- conflicted
+++ resolved
@@ -1,9 +1,5 @@
 import logging
-<<<<<<< HEAD
-from typing import TYPE_CHECKING, Callable, Optional
-=======
-from typing import TYPE_CHECKING, Any, Optional
->>>>>>> 6b61f7df
+from typing import TYPE_CHECKING, Any, Callable, Optional
 
 from rotkehlchen.accounting.structures.balance import Balance
 from rotkehlchen.accounting.structures.base import HistoryBaseEntry
@@ -21,18 +17,13 @@
 from rotkehlchen.chain.ethereum.utils import token_normalized_value
 from rotkehlchen.chain.evm.structures import EvmTxReceiptLog
 from rotkehlchen.logging import RotkehlchenLogsAdapter
-<<<<<<< HEAD
-from rotkehlchen.types import EvmTokenKind, EvmTransaction, Location
-=======
 from rotkehlchen.types import (
     EVM_CHAIN_IDS_WITH_TRANSACTIONS_TYPE,
-    Callable,
     EvmTokenKind,
     EvmTransaction,
     EVMTxHash,
     Location,
 )
->>>>>>> 6b61f7df
 from rotkehlchen.utils.misc import hex_or_bytes_to_address, hex_or_bytes_to_int, ts_sec_to_ms
 
 logger = logging.getLogger(__name__)
