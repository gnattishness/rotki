import datetime
import os
from http import HTTPStatus
from unittest import mock
from unittest.mock import MagicMock, patch

import pytest
import requests
from freezegun import freeze_time

from rotkehlchen.assets.asset import Asset, CustomAsset, EvmToken, FiatAsset, UnderlyingToken
from rotkehlchen.assets.utils import get_or_create_evm_token
from rotkehlchen.chain.evm.types import string_to_evm_address
from rotkehlchen.constants import ZERO
from rotkehlchen.constants.assets import (
    A_1INCH,
    A_AAVE,
    A_BTC,
    A_CRV,
    A_DAI,
    A_ETH,
    A_EUR,
    A_KFEE,
    A_LINK,
    A_USD,
    A_USDC,
)
from rotkehlchen.constants.prices import ZERO_PRICE
from rotkehlchen.constants.resolver import ethaddress_to_identifier, evm_address_to_identifier
from rotkehlchen.db.custom_assets import DBCustomAssets
from rotkehlchen.errors.misc import RemoteError
from rotkehlchen.fval import FVal
from rotkehlchen.globaldb.cache import (
    globaldb_set_general_cache_values,
    globaldb_set_unique_cache_value,
)
from rotkehlchen.globaldb.handler import GlobalDBHandler
from rotkehlchen.history.types import HistoricalPrice, HistoricalPriceOracle
from rotkehlchen.inquirer import (
    CURRENT_PRICE_CACHE_SECS,
    DEFAULT_RATE_LIMIT_WAITING_TIME,
    CurrentPriceOracle,
    Inquirer,
    _query_currency_converterapi,
)
from rotkehlchen.interfaces import CurrentPriceOracleInterface
from rotkehlchen.tests.conftest import TestEnvironment, requires_env
from rotkehlchen.tests.utils.constants import A_CNY, A_JPY
from rotkehlchen.tests.utils.mock import MockResponse
from rotkehlchen.types import (
    VELODROME_POOL_PROTOCOL,
    CacheType,
    ChainID,
    EvmTokenKind,
    Price,
    Timestamp,
)
from rotkehlchen.utils.misc import ts_now
from rotkehlchen.utils.mixins.penalizable_oracle import ORACLE_PENALTY_TS

UNDERLYING_ASSET_PRICES = {
    A_AAVE: FVal('100'),
    A_LINK: FVal('25'),
    A_CRV: FVal('10'),
    A_USD: FVal('1'),
}


@pytest.mark.skipif(
    'CI' in os.environ,
    reason='This test would contribute in rate limiting of these apis',
)
@pytest.mark.parametrize('use_clean_caching_directory', [True])
def test_query_realtime_price_apis(inquirer):
    """Query some of the exchange rates APIs we use.

    For x-rates.com we already have a test in externalapis directory
    """
    result = _query_currency_converterapi(A_USD, A_EUR)
    assert result and isinstance(result, FVal)
    usd = A_USD.resolve_to_fiat_asset()
    result = inquirer.query_historical_fiat_exchange_rates(usd, A_CNY, 1411603200)
    assert result == FVal('6.133938')


@pytest.mark.skipif(
    'CI' in os.environ,
    reason='This test would contribute in rate limiting of these apis',
)
def test_query_price_for_not_supported_fiat_asset(inquirer: Inquirer):
    """Check that if we can't find the price for a fiat currency we correctly return None"""
    current_price = inquirer.query_historical_fiat_exchange_rates(
        from_fiat_currency=A_USD.resolve_to_fiat_asset(),
        to_fiat_currency=FiatAsset('NGN'),
        timestamp=ts_now(),
    )
    assert current_price is None


@pytest.mark.skipif(
    'CI' in os.environ,
    reason='This test would contribute in rate limiting of these apis',
)
@pytest.mark.parametrize('use_clean_caching_directory', [True])
@pytest.mark.parametrize('should_mock_current_price_queries', [False])
def test_switching_to_backup_api(inquirer):
    count = 0
    original_get = requests.get

    def mock_xratescom_fail(url, timeout):  # pylint: disable=unused-argument
        nonlocal count
        count += 1
        if 'www.x-rates.com' in url:
            return MockResponse(501, '{"msg": "some error")')
        return original_get(url)

    with patch('requests.get', side_effect=mock_xratescom_fail):
        usd, eur = A_USD.resolve_to_fiat_asset(), A_EUR.resolve_to_fiat_asset()
        result, oracle = inquirer._query_fiat_pair(usd, eur)
        assert result and isinstance(result, FVal)
        assert count > 1, 'requests.get should have been called more than once'
        assert oracle == CurrentPriceOracle.FIAT


@pytest.mark.parametrize('should_mock_current_price_queries', [False])
@pytest.mark.parametrize('use_clean_caching_directory', [True])
def test_fiat_pair_caching(inquirer):
    def mock_xratescom_exchange_rate(from_currency: Asset):  # pylint: disable=unused-argument
        return {A_EUR: FVal('0.9165902841')}
    usd, eur = A_USD.resolve_to_fiat_asset(), A_EUR.resolve_to_fiat_asset()
    with patch('rotkehlchen.inquirer.get_current_xratescom_exchange_rates', side_effect=mock_xratescom_exchange_rate):  # noqa: E501
        result = inquirer._query_fiat_pair(usd, eur)
        assert result[0] == FVal('0.9165902841')

    # Now outside the mocked response, we should get same value due to caching
    assert inquirer._query_fiat_pair(usd, eur)[0] == FVal('0.9165902841')


@pytest.mark.parametrize('use_clean_caching_directory', [True])
@pytest.mark.parametrize('should_mock_current_price_queries', [False])
def test_fallback_to_cached_values_within_a_month(inquirer):  # pylint: disable=unused-argument
    def mock_api_remote_fail(url, timeout):  # pylint: disable=unused-argument
        return MockResponse(500, '{"msg": "shit hit the fan"')

    # Get a date 15 days ago and insert a cached entry for EUR JPY then
    # Get a date 31 days ago and insert a cache entry for EUR CNY then
    now = ts_now()
    eurjpy_val = Price(FVal('124.123'))
    cache_data = [HistoricalPrice(
        from_asset=A_EUR,
        to_asset=A_JPY,
        source=HistoricalPriceOracle.XRATESCOM,
        timestamp=Timestamp(now - 86400 * 15),
        price=eurjpy_val,
    ), HistoricalPrice(
        from_asset=A_EUR,
        to_asset=A_CNY,
        source=HistoricalPriceOracle.XRATESCOM,
        timestamp=Timestamp(now - 86400 * 31),
        price=Price(FVal('7.719')),
    )]
    GlobalDBHandler().add_historical_prices(cache_data)

    with patch('requests.get', side_effect=mock_api_remote_fail):
        # We fail to find a response but then go back 15 days and find the cached response
        result = inquirer._query_fiat_pair(
            A_EUR.resolve_to_fiat_asset(),
            A_JPY.resolve_to_fiat_asset(),
        )
        assert result[0] == eurjpy_val
        # The cached response for EUR CNY is too old so we will fail here
        with pytest.raises(RemoteError):
            result = inquirer._query_fiat_pair(
                A_EUR.resolve_to_fiat_asset(),
                A_CNY.resolve_to_fiat_asset(),
            )


@pytest.mark.parametrize('use_clean_caching_directory', [True])
@pytest.mark.parametrize('should_mock_current_price_queries', [False])
def test_parsing_forex_cache_works(
        inquirer,
        data_dir,
        mocked_current_prices,
        current_price_oracles_order,
):  # pylint: disable=unused-argument
    price = Price(FVal('124.123'))
    now = ts_now()
    cache_data = [HistoricalPrice(
        from_asset=A_EUR,
        to_asset=A_JPY,
        source=HistoricalPriceOracle.XRATESCOM,
        timestamp=Timestamp(now - 2000),
        price=price,
    )]
    GlobalDBHandler().add_historical_prices(cache_data)
    assert inquirer._query_fiat_pair(A_EUR, A_JPY)[0] == price


@pytest.mark.vcr()
@pytest.mark.parametrize('use_clean_caching_directory', [True])
@pytest.mark.parametrize('should_mock_current_price_queries', [False])
def test_fallback_to_coingecko(inquirer: Inquirer):
    """Cryptocompare does not return current prices for some assets.
    For those we are going to be using coingecko"""
    price = inquirer.find_usd_price(EvmToken('eip155:1/erc20:0xFca59Cd816aB1eaD66534D82bc21E7515cE441CF'), skip_onchain=True)  # RARI # noqa: E501
    assert price != ZERO_PRICE
    price = inquirer.find_usd_price(EvmToken('eip155:1/erc20:0x679131F591B4f369acB8cd8c51E68596806c3916'), skip_onchain=True)  # TLN # noqa: E501
    assert price != ZERO_PRICE


@pytest.mark.parametrize('should_mock_current_price_queries', [False])
def test_find_usd_price_cache(inquirer, freezer):  # pylint: disable=unused-argument
    call_count = 0

    def mock_query_price(from_asset, to_asset, match_main_currency):  # pylint: disable=unused-argument
        assert from_asset.identifier == 'ETH'
        assert to_asset.identifier == 'USD'
        nonlocal call_count
        if call_count == 0:
            price = Price(FVal('1'))
        elif call_count in {1, 2}:
            price = Price(FVal('2'))
        else:
            raise AssertionError('Called too many times for this test')

        call_count += 1
        return price, False

    cc_patch = patch.object(
        inquirer._cryptocompare,
        'query_current_price',
        wraps=mock_query_price,
    )
    inquirer.set_oracles_order(oracles=[CurrentPriceOracle.CRYPTOCOMPARE])

    with cc_patch as cc:
        price = inquirer.find_usd_price(A_ETH)
        assert cc.call_count == 1
        assert price == Price(FVal('1'))

        # next time we run, make sure it's the cache
        price = inquirer.find_usd_price(A_ETH)
        assert cc.call_count == 1
        assert price == Price(FVal('1'))

        # now move forward in time to invalidate the cache
        freezer.move_to(datetime.datetime.fromtimestamp(
            ts_now() + CURRENT_PRICE_CACHE_SECS + 1,
            tz=datetime.UTC,
        ))
        price = inquirer.find_usd_price(A_ETH)
        assert cc.call_count == 2
        assert price == Price(FVal('2'))

        # also test that ignore_cache works
        price = inquirer.find_usd_price(A_ETH)
        assert cc.call_count == 2
        assert price == Price(FVal('2'))
        price = inquirer.find_usd_price(A_ETH, ignore_cache=True)
        assert cc.call_count == 3
        assert price == Price(FVal('2'))


def test_set_oracles_order(inquirer):
    inquirer.set_oracles_order([CurrentPriceOracle.COINGECKO])

    assert inquirer._oracles == [CurrentPriceOracle.COINGECKO]
    assert inquirer._oracle_instances == [inquirer._coingecko]


@pytest.mark.parametrize('use_clean_caching_directory', [True])
@pytest.mark.parametrize('should_mock_current_price_queries', [False])
def test_find_usd_price_all_rate_limited_in_last(inquirer):
    """Test zero price is returned when all the oracles have exceeded the rate
    limits requesting the USD price of an asset.
    """
    class OracleMock(CurrentPriceOracleInterface):
        def __init__(self, name):
            self.rate_limited_in_last_call_count = 0
            self.query_current_price_call_count = 0
            super().__init__(name)

        def rate_limited_in_last(self, seconds):
            self.rate_limited_in_last_call_count += 1
            return True

        def query_current_price(self, from_asset, to_asset, match_main_currency):
            self.query_current_price_call_count += 1

    inquirer._oracle_instances = [OracleMock('x') for _ in inquirer._oracles]

    price = inquirer.find_usd_price(A_BTC)
    assert price == ZERO_PRICE
    for oracle_instance in inquirer._oracle_instances:
        assert oracle_instance.rate_limited_in_last_call_count == 1
        assert oracle_instance.query_current_price_call_count == 0


@pytest.mark.parametrize('use_clean_caching_directory', [True])
@pytest.mark.parametrize('should_mock_current_price_queries', [False])
def test_find_usd_price_no_price_found(inquirer):
    """Test zero price is returned when all the oracles returned zero price
    requesting the USD price of an asset.
    """
    inquirer._oracle_instances = [MagicMock() for _ in inquirer._oracles]

    for oracle_instance in inquirer._oracle_instances:
        oracle_instance.query_current_price.return_value = (ZERO_PRICE, False)

    price = inquirer.find_usd_price(A_BTC)

    assert price == ZERO_PRICE
    for oracle_instance in inquirer._oracle_instances:
        assert oracle_instance.query_current_price.call_count == 1


@pytest.mark.parametrize('use_clean_caching_directory', [True])
@pytest.mark.parametrize('should_mock_current_price_queries', [False])
def test_find_usd_price_via_second_oracle(inquirer):
    """Test price is returned via the second oracle when the first oracle fails
    requesting the USD price of an asset.
    """
    inquirer._oracle_instances = [MagicMock() for _ in inquirer._oracles]

    expected_price = Price(FVal('30000'))
    inquirer._oracle_instances[0].query_current_price.side_effect = RemoteError
    inquirer._oracle_instances[1].query_current_price.return_value = (expected_price, False)

    price = inquirer.find_usd_price(A_BTC)

    assert price == expected_price
    for oracle_instance in inquirer._oracle_instances[0:2]:
        assert oracle_instance.query_current_price.call_count == 1


@pytest.mark.parametrize('use_clean_caching_directory', [True])
@pytest.mark.parametrize('should_mock_current_price_queries', [True])
@pytest.mark.parametrize('mocked_current_prices', [UNDERLYING_ASSET_PRICES])
@pytest.mark.parametrize('ignore_mocked_prices_for', [['eip155:1/erc20:0xc37b40ABdB939635068d3c5f13E7faF686F03B65', 'USD']])  # noqa: E501
def test_price_underlying_tokens(inquirer, globaldb):
    aave_weight, link_weight, crv_weight = FVal('0.6'), FVal('0.2'), FVal('0.2')
    address = string_to_evm_address('0xc37b40ABdB939635068d3c5f13E7faF686F03B65')
    identifier = ethaddress_to_identifier(address)
    token = EvmToken.initialize(
        address=address,
        chain_id=ChainID.ETHEREUM,
        token_kind=EvmTokenKind.ERC20,
        decimals=18,
        name='Test',
        symbol='YAB',
        underlying_tokens=[
            UnderlyingToken(address=A_AAVE.resolve_to_evm_token().evm_address, token_kind=EvmTokenKind.ERC20, weight=aave_weight),  # noqa: E501
            UnderlyingToken(address=A_LINK.resolve_to_evm_token().evm_address, token_kind=EvmTokenKind.ERC20, weight=link_weight),  # noqa: E501
            UnderlyingToken(address=A_CRV.resolve_to_evm_token().evm_address, token_kind=EvmTokenKind.ERC20, weight=crv_weight),  # noqa: E501
        ],
    )
    globaldb.add_asset(token)

    price = inquirer.find_price(EvmToken(identifier), A_USD)
    assert price == FVal(67)


@pytest.mark.vcr()
@pytest.mark.parametrize('use_clean_caching_directory', [True])
@pytest.mark.parametrize('should_mock_current_price_queries', [False])
def test_find_uniswap_v2_lp_token_price(inquirer, ethereum_manager, globaldb):
    """Tests that the Uniswap v2 lp token's price is correctly found. The special price
    calculation that is needed, is applied based on the protocol attribute of the lp token"""
    identifier = ethaddress_to_identifier(string_to_evm_address('0xa2107FA5B38d9bbd2C461D6EDf11B11A50F6b974'))  # LINK ETH POOL  # noqa: E501
    with globaldb.conn.write_ctx() as write_cursor:
        write_cursor.execute(  # the protocol attribute is missing from the packaged db for this token as of this commit and is necessary for price calculation  # noqa: E501
            'UPDATE evm_tokens SET protocol=? WHERE identifier=?',
            ('UNI-V2', identifier),
        )
    inquirer.inject_evm_managers([(ChainID.ETHEREUM, ethereum_manager)])
    price = inquirer.find_lp_price_from_uniswaplike_pool(token=EvmToken(identifier))
    assert price is not None


@pytest.mark.vcr()
@pytest.mark.parametrize('use_clean_caching_directory', [True])
@pytest.mark.parametrize('should_mock_current_price_queries', [False])
def test_find_velodrome_v2_lp_token_price(inquirer, optimism_manager):
    """Tests that the Velodrome v2 lp token's price is correctly found. The special price
    calculation that is needed, is applied based on the protocol attribute of the lp token"""
    token = get_or_create_evm_token(
        userdb=optimism_manager.node_inquirer.database,
        evm_address=string_to_evm_address('0xd25711EdfBf747efCE181442Cc1D8F5F8fc8a0D3'),
        chain_id=ChainID.OPTIMISM,
        protocol=VELODROME_POOL_PROTOCOL,
    )
    inquirer.inject_evm_managers([(ChainID.OPTIMISM, optimism_manager)])
    price = inquirer.find_lp_price_from_uniswaplike_pool(token=token)
    assert price is not None


@pytest.mark.vcr()
@pytest.mark.parametrize('use_clean_caching_directory', [True])
@pytest.mark.parametrize('should_mock_current_price_queries', [False])
def test_find_curve_lp_token_price(inquirer_defi, ethereum_manager):
    with GlobalDBHandler().conn.write_ctx() as write_cursor:  # querying curve lp token price normally triggers curve cache query. Set all query ts to now, so it does not happen.  # noqa: E501
        write_cursor.execute('UPDATE general_cache SET last_queried_ts=? WHERE key=?', (ts_now(), 'CURVE_LP_TOKENS'))  # noqa: E501

    lp_token_address = '0xA3D87FffcE63B53E0d54fAa1cc983B7eB0b74A9c'
    pool_address = '0xc5424B857f758E906013F3555Dad202e4bdB4567'
    identifier = ethaddress_to_identifier(lp_token_address)
    inquirer_defi.inject_evm_managers([(ChainID.ETHEREUM, ethereum_manager)])
    with GlobalDBHandler().conn.write_ctx() as write_cursor:
        globaldb_set_general_cache_values(
            write_cursor=write_cursor,
            key_parts=(CacheType.CURVE_LP_TOKENS,),
            values=[lp_token_address],
        )
        globaldb_set_unique_cache_value(
            write_cursor=write_cursor,
            key_parts=(CacheType.CURVE_POOL_ADDRESS, lp_token_address),
            value=pool_address,
        )
        globaldb_set_general_cache_values(
            write_cursor=write_cursor,
            key_parts=(CacheType.CURVE_POOL_TOKENS, pool_address, '0'),
            values=['0xEeeeeEeeeEeEeeEeEeEeeEEEeeeeEeeeeeeeEEeE'],
        )
        globaldb_set_general_cache_values(
            write_cursor=write_cursor,
            key_parts=(CacheType.CURVE_POOL_TOKENS, pool_address, '1'),
            values=['0x5e74C9036fb86BD7eCdcb084a0673EFc32eA31cb'],
        )
    price = inquirer_defi.find_curve_pool_price(EvmToken(identifier))
    assert price is not None
    # Check that the protocol is correctly caught by the inquirer
    assert price == inquirer_defi.find_usd_price(EvmToken(identifier))


@pytest.mark.parametrize('use_clean_caching_directory', [True])
@pytest.mark.parametrize('should_mock_current_price_queries', [False])
def test_find_kfee_price(inquirer):
    price = inquirer.find_usd_price(A_KFEE)
    assert FVal(price) == FVal(0.01)


@pytest.mark.parametrize('use_clean_caching_directory', [True])
@pytest.mark.parametrize('should_mock_current_price_queries', [False])
def test_find_asset_with_no_api_oracles(inquirer_defi):
    """
    Test that uniswap oracles correctly query USD price of assets
    """
    price = inquirer_defi.find_usd_price(A_1INCH, ignore_cache=True)
    inquirer_defi.set_oracles_order(
        oracles=[CurrentPriceOracle.UNISWAPV2, CurrentPriceOracle.CRYPTOCOMPARE],
    )
    price_uni_v2 = inquirer_defi.find_usd_price(A_1INCH, ignore_cache=True)
    inquirer_defi.set_oracles_order(
        oracles=[CurrentPriceOracle.UNISWAPV3, CurrentPriceOracle.CRYPTOCOMPARE],
    )
    price_uni_v3 = inquirer_defi.find_usd_price(A_1INCH, ignore_cache=True)

    assert price != ZERO_PRICE
    assert price != price_uni_v2
    assert price.is_close(price_uni_v2, max_diff='0.05')
    assert price.is_close(price_uni_v3, max_diff='0.05')


@pytest.mark.parametrize('use_clean_caching_directory', [True])
@pytest.mark.parametrize('should_mock_current_price_queries', [False])
def test_price_non_ethereum_evm_token(inquirer_defi, globaldb):
    """
    This test checks that `inquirer.find_usd_price` does not fail with
    "'NoneType' object has no attribute 'underlying_tokens'" when an evm token
    that's not from the Ethereum chain is passed.

    https://github.com/rotki/rotki/blob/a2cc1676f874ece1ddfe84686d8dfcc82ed6ffcf/rotkehlchen/inquirer.py#L611
    """
    address = string_to_evm_address('0x2656f02bc30427Ed9d380E20CEc5E04F5a7A50FE')
    evm_address_to_identifier(
        address=address,
        chain_id=ChainID.BINANCE,
        token_type=EvmTokenKind.ERC20,
    )
    token = EvmToken.initialize(
        address=address,
        chain_id=ChainID.BINANCE,
        token_kind=EvmTokenKind.ERC20,
        decimals=18,
        name='SLOUGI',
        symbol='SLOUGI',
        underlying_tokens=None,
    )
    globaldb.add_asset(token)

    # Since the asset is not from a valid chain the query will fail and return zero
    assert inquirer_defi.find_usd_price(EvmToken(token.identifier)) == ZERO


@pytest.mark.parametrize('should_mock_current_price_queries', [False])
def test_price_for_custom_assets(inquirer, database, globaldb):
    db_custom_assets = DBCustomAssets(database)
    db_custom_assets.add_custom_asset(CustomAsset.initialize(
        identifier='id',
        name='my name',
        custom_asset_type='oh my type',
    ))
    asset = Asset('id')
    # check that inquirer doesn't fail if there is no price for a custom asset
    assert inquirer.find_usd_price(asset) == ZERO
    globaldb.add_manual_latest_price(
        from_asset=asset,
        to_asset=A_USD,
        price=Price(FVal(10)),
    )
    inquirer.remove_cached_current_price_entry((asset, A_USD))
    assert inquirer.find_usd_price(asset) == Price(FVal(10))


@pytest.mark.parametrize('should_mock_current_price_queries', [False])
def test_coingecko_handles_rate_limit(inquirer):
    """
    Test that the mechanism to ignore coingecko when the user gets rate limited works as expected
    """
    coingecko_api_calls = 0

    def mock_coingecko_return(url, *args, **kwargs):  # pylint: disable=unused-argument
        nonlocal coingecko_api_calls
        coingecko_api_calls += 1
        return MockResponse(HTTPStatus.TOO_MANY_REQUESTS, '{}')

    coingecko_patch = patch.object(inquirer._coingecko.session, 'get', side_effect=mock_coingecko_return)  # noqa: E501
    inquirer.set_oracles_order(oracles=[CurrentPriceOracle.COINGECKO])
    with coingecko_patch:
        # Query a price and get rate limited
        price = inquirer.find_usd_price(A_ETH)
        assert price == ZERO_PRICE
        assert inquirer._coingecko.last_rate_limit > 0
        # Now try again, since we are rate limited the price query wil fail
        assert inquirer.find_usd_price(A_ETH, ignore_cache=True) == ZERO_PRICE
        # Change the last_rate_limit time to allow for further calls
        inquirer._coingecko.last_rate_limit = ts_now() - (DEFAULT_RATE_LIMIT_WAITING_TIME + 10)
        inquirer.find_usd_price(A_ETH, ignore_cache=True)
        # Check that the last price query contacted coingecko api
        assert coingecko_api_calls == 2


@pytest.mark.parametrize('should_mock_current_price_queries', [False])
def test_punishing_of_oracles_works(inquirer):
    defillama_patch = patch.object(inquirer._defillama.session, 'get', return_value=MockResponse(HTTPStatus.OK, '{"coins":{"coingecko:bitcoin":{"price":100.14,"symbol":"BTC","timestamp":1668592376,"confidence":0.99}}}'))  # noqa: E501
    coingecko_patch = patch.object(inquirer._coingecko.session, 'get', side_effect=requests.exceptions.RequestException('An unexpected error occurred!'))  # noqa: E501
    inquirer.set_oracles_order(oracles=[CurrentPriceOracle.COINGECKO, CurrentPriceOracle.DEFILLAMA])  # noqa: E501

    with coingecko_patch as coingecko_mock, defillama_patch as defillama_mock:
        for counter in range(1, 7):
            assert inquirer.find_usd_price(A_BTC, ignore_cache=True) > ZERO_PRICE
            # check that coingecko is not called the sixth time and is already penalized.
            if counter == 6:
                assert coingecko_mock.call_count == 5
                assert inquirer._coingecko.is_penalized() is True
            else:
                assert coingecko_mock.called is True
                assert defillama_mock.called is True

        # move the current time forward and check that coingecko is still penalized
        with freeze_time(datetime.datetime.fromtimestamp(
                ts_now() + ORACLE_PENALTY_TS / 2,
                tz=datetime.UTC,
        )):
            assert inquirer._coingecko.is_penalized() is True

        # move the current time forward and check that coingecko is no longer penalized
        with freeze_time(datetime.datetime.fromtimestamp(
                ts_now() + ORACLE_PENALTY_TS + 1,
                tz=datetime.UTC,
        )):
            assert inquirer._coingecko.is_penalized() is False


@pytest.mark.parametrize('use_clean_caching_directory', [True])
@pytest.mark.parametrize('should_mock_current_price_queries', [False])
def test_find_yearn_vaults_v2_price(inquirer_defi, globaldb):
    """
    When this test was written yearn vaults query was relying in the underlying token
    being correctly recorded in the global DB. To emulate that we make sure one is
    missing.

    This test makes sure if underlying token is missing the chain is asked for it
    and it's recorded in the DB, so that next time price is asked, that remote query
    is not done again.
    """
    yvusdc = EvmToken('eip155:1/erc20:0x5f18C75AbDAe578b483E5F43f12a39cF75b973a9')
    yvdai = EvmToken('eip155:1/erc20:0xdA816459F1AB5631232FE5e97a05BBBb94970c95')

    with globaldb.conn.write_ctx() as write_cursor:
        write_cursor.execute(
            'DELETE from underlying_tokens_list WHERE parent_token_entry=?',
            (yvdai.identifier,),
        )

    for token, underlying_token in ((yvusdc, A_USDC), (yvdai, A_DAI)):
        price = inquirer_defi.find_yearn_price(token)
        assert price is not None

        with globaldb.conn.read_ctx() as cursor:
            result = globaldb.fetch_underlying_tokens(cursor, token.identifier)
            assert result and result[0].address == underlying_token.resolve_to_evm_token().evm_address  # noqa: E501


@pytest.mark.parametrize('use_clean_caching_directory', [True])
@pytest.mark.parametrize('should_mock_current_price_queries', [False])
def test_find_protocol_price_falllback_to_oracle(inquirer_defi):
    """Test that if the onchain price query fails for a known protocol token,
    the external oracles are still queried and provide us (potentially) with an answer
    """
    yvusdc = EvmToken('eip155:1/erc20:0x5f18C75AbDAe578b483E5F43f12a39cF75b973a9')
    yearn_patch = patch('rotkehlchen.inquirer.get_underlying_asset_price', side_effect=lambda *args: (None, None))  # noqa: E501
    with yearn_patch:
        price = inquirer_defi.find_usd_price(yvusdc)
    assert price is not None and price != ZERO


<<<<<<< HEAD
@pytest.mark.vcr()
@pytest.mark.parametrize('should_mock_current_price_queries', [False])
def test_cache_is_hit_for_collection(inquirer: Inquirer):
    """Test that the price for a collection is saved to cache and not query for every asset"""
    wsteth = Asset('eip155:1/erc20:0x7f39C581F595B53c5cb19bD0b3f8dA6c935E2Ca0')
    wsteth_op = Asset('eip155:10/erc20:0x1F32b1c2345538c0c6f582fCB022739c4A194Ebb')
    with mock.patch.object(
        Inquirer,
        '_query_oracle_instances',
        wraps=inquirer._query_oracle_instances,
    ) as oracle_query:
        inquirer.find_usd_price(wsteth)
        assert (wsteth_op, A_USD) in inquirer._cached_current_price.cache
        inquirer.find_usd_price(wsteth_op)

    assert oracle_query.call_count == 1
=======
@pytest.mark.parametrize('should_mock_current_price_queries', [False])
@requires_env([TestEnvironment.NIGHTLY])
def test_usd_price(inquirer: Inquirer, globaldb: GlobalDBHandler):
    """Check that price is queried for tokens in different chains using defillama"""
    inquirer.set_oracles_order(oracles=[CurrentPriceOracle.DEFILLAMA])
    globaldb.add_asset(EvmToken.initialize(
        address=string_to_evm_address('0xDeadDeAddeAddEAddeadDEaDDEAdDeaDDeAD0000'),
        chain_id=ChainID.BOBA,
        token_kind=EvmTokenKind.ERC20,
        decimals=18,
        name='Wrapped Ether',
        symbol='WETH',
    ))
    globaldb.add_asset(EvmToken.initialize(
        address=string_to_evm_address('0xB31f66AA3C1e785363F0875A1B74E27b85FD66c7'),
        chain_id=ChainID.AVALANCHE,
        token_kind=EvmTokenKind.ERC20,
        decimals=18,
        name='Wrapped Avax',
        symbol='WAVAX',
    ))

    globaldb.add_asset(EvmToken.initialize(
        address=string_to_evm_address('0x15C3Eb3B621d1Bff62CbA1c9536B7c1AE9149b57'),
        chain_id=ChainID.EVMOS,
        token_kind=EvmTokenKind.ERC20,
        decimals=18,
        name='USD Coin on Axelar',
        symbol='USDC',
    ))
    globaldb.add_asset(EvmToken.initialize(
        address=string_to_evm_address('0xA8CE8aee21bC2A48a5EF670afCc9274C7bbbC035'),
        chain_id=ChainID.POLYGON_ZKEVM,
        token_kind=EvmTokenKind.ERC20,
        decimals=18,
        name='USD Coin',
        symbol='USDC',
    ))

    for token in (  # era, nova and celo are not tracked by coingecko
        Asset('eip155:1/erc20:0xC18360217D8F7Ab5e7c516566761Ea12Ce7F9D72'),  # ethereum
        Asset('eip155:10/erc20:0x4200000000000000000000000000000000000006'),  # optimism
        Asset('eip155:56/erc20:0x111111111117dC0aa78b770fA6A738034120C302'),  # binance
        Asset('eip155:100/erc20:0xe91D153E0b41518A2Ce8Dd3D7944Fa863463a97d'),  # gnosis
        Asset('eip155:137/erc20:0x0000000000000000000000000000000000001010'),  # polygon
        Asset('eip155:250/erc20:0x841FAD6EAe12c286d1Fd18d1d525DFfA75C7EFFE'),  # fantom
        Asset('eip155:8453/erc20:0xd9aAEc86B65D86f6A7B5B1b0c42FFA531710b6CA'),  # base
        Asset('eip155:42161/erc20:0x5979D7b546E38E414F7E9822514be443A4800529'),  # arb
        Asset('eip155:43114/erc20:0xB31f66AA3C1e785363F0875A1B74E27b85FD66c7'),  # avax
        Asset('eip155:288/erc20:0xDeadDeAddeAddEAddeadDEaDDEAdDeaDDeAD0000'),  # boba
        Asset('eip155:1101/erc20:0xA8CE8aee21bC2A48a5EF670afCc9274C7bbbC035'),  # zkevm
    ):
        price = inquirer.find_usd_price(token)
        assert price != ZERO
>>>>>>> 38f50965
<|MERGE_RESOLUTION|>--- conflicted
+++ resolved
@@ -616,7 +616,6 @@
     assert price is not None and price != ZERO
 
 
-<<<<<<< HEAD
 @pytest.mark.vcr()
 @pytest.mark.parametrize('should_mock_current_price_queries', [False])
 def test_cache_is_hit_for_collection(inquirer: Inquirer):
@@ -633,7 +632,8 @@
         inquirer.find_usd_price(wsteth_op)
 
     assert oracle_query.call_count == 1
-=======
+
+
 @pytest.mark.parametrize('should_mock_current_price_queries', [False])
 @requires_env([TestEnvironment.NIGHTLY])
 def test_usd_price(inquirer: Inquirer, globaldb: GlobalDBHandler):
@@ -687,5 +687,4 @@
         Asset('eip155:1101/erc20:0xA8CE8aee21bC2A48a5EF670afCc9274C7bbbC035'),  # zkevm
     ):
         price = inquirer.find_usd_price(token)
-        assert price != ZERO
->>>>>>> 38f50965
+        assert price != ZERO