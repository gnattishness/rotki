import dataclasses
import random
import shutil
from contextlib import ExitStack
from http import HTTPStatus
from pathlib import Path
from typing import Any
from unittest import mock

import pytest
import requests
from pysqlcipher3 import dbapi2 as sqlcipher

from rotkehlchen.api.server import APIServer
from rotkehlchen.constants.misc import USERDB_NAME, USERSDIR_NAME
from rotkehlchen.db.drivers.gevent import DBConnection, DBConnectionType
from rotkehlchen.db.settings import ROTKEHLCHEN_DB_VERSION, DBSettings
from rotkehlchen.premium.premium import PremiumCredentials
from rotkehlchen.tests.fixtures.rotkehlchen import patch_no_op_unlock
from rotkehlchen.tests.utils.api import (
    api_url_for,
    assert_error_async_response,
    assert_error_response,
    assert_ok_async_response,
    assert_proper_response_with_result,
    assert_simple_ok_response,
    wait_for_async_task,
    wait_for_async_task_with_result,
)
from rotkehlchen.tests.utils.premium import (
    VALID_PREMIUM_KEY,
    VALID_PREMIUM_SECRET,
    create_patched_premium,
)
from rotkehlchen.types import Timestamp
from rotkehlchen.utils.misc import ts_now


def check_proper_unlock_result(
        response_data: dict[str, Any],
        settings_to_check: dict[str, Any] | None = None,
) -> None:

    assert isinstance(response_data['exchanges'], list)
    assert response_data['settings']['version'] == ROTKEHLCHEN_DB_VERSION
    for setting in dataclasses.fields(DBSettings):
        assert setting.name in response_data['settings']

    if settings_to_check is not None:
        for setting_to_check, value in settings_to_check.items():
            assert response_data['settings'][setting_to_check] == value


def check_user_status(api_server: APIServer) -> dict[str, str]:
    # Check users status
    response = requests.get(
        api_url_for(api_server, 'usersresource'),
    )
    result = assert_proper_response_with_result(response)
    return result


def test_loggedin_user_querying(rotkehlchen_api_server: APIServer, username: str, data_dir: Path):
    """Start with a logged in user and make sure we can query all users"""
    users_dir = data_dir / USERSDIR_NAME
    user_dir = users_dir / 'another_user'
    user_dir.mkdir(exist_ok=True)
    (user_dir / USERDB_NAME).touch()
    response = requests.get(api_url_for(rotkehlchen_api_server, 'usersresource'))
    result = assert_proper_response_with_result(response)
    assert result[username] == 'loggedin'
    assert result['another_user'] == 'loggedout'
    assert len(result) == 2


@pytest.mark.parametrize('start_with_logged_in_user', [False])
def test_not_loggedin_user_querying(
        rotkehlchen_api_server: APIServer,
        username: str,
        data_dir: Path,
):
    """Start without logged in user and make sure we can query all users"""
    users_dir = data_dir / USERSDIR_NAME
    another_user_dir = users_dir / 'another_user'
    another_user_dir.mkdir()
    (another_user_dir / USERDB_NAME).touch()
    user_dir = users_dir / username
    user_dir.mkdir(exist_ok=True)
    (user_dir / USERDB_NAME).touch()

    response = requests.get(api_url_for(rotkehlchen_api_server, 'usersresource'))
    result = assert_proper_response_with_result(response)
    assert result[username] == 'loggedout'
    assert result['another_user'] == 'loggedout'
    assert len(result) == 2


@pytest.mark.parametrize('start_with_logged_in_user', [False])
def test_user_creation(rotkehlchen_api_server, data_dir):
    """Test that PUT at user endpoint can create a new user"""
    # Create a user without any premium credentials
    async_query = random.choice([False, True])
    usernames = ('hania', 'john.doe')
    rotki = rotkehlchen_api_server.rest_api.rotkehlchen

    for idx, username in enumerate(usernames):
        data = {'name': username, 'password': '1234', 'async_query': async_query}
        with ExitStack() as stack:
            patch_no_op_unlock(rotki, stack)
            response = requests.put(api_url_for(rotkehlchen_api_server, 'usersresource'), json=data)  # noqa: E501

            if async_query is True:
                task_id = assert_ok_async_response(response)
                outcome = wait_for_async_task(rotkehlchen_api_server, task_id)
                result = outcome['result']
            else:
                result = assert_proper_response_with_result(response)

        check_proper_unlock_result(result, {'submit_usage_analytics': True})

        # Query users and make sure the new user is logged in
        response = requests.get(api_url_for(rotkehlchen_api_server, 'usersresource'))
        result = assert_proper_response_with_result(response)
        assert result[username] == 'loggedin'
        assert len(result) == idx + 1

<<<<<<< HEAD
    # Check that the directory was created
    assert (data_dir / USERSDIR_NAME / username / USERDB_NAME).exists()
=======
        # Check that the directory was created
        assert Path(data_dir / username / 'rotkehlchen.db').exists()

        # Logout
        data = {'action': 'logout'}
        response = requests.patch(
            api_url_for(rotkehlchen_api_server, 'usersbynameresource', name=username),
            json=data,
        )
        assert_simple_ok_response(response)
        assert rotki.user_is_logged_in is False
>>>>>>> ebcf751d


@pytest.mark.parametrize('start_with_logged_in_user', [False])
def test_user_creation_with_no_analytics(rotkehlchen_api_server, data_dir):
    """Test that providing specific settings at user creation works"""
    # Create a user without any premium credentials
    username = 'hania'
    data = {
        'name': username,
        'password': '1234',
        'initial_settings': {'submit_usage_analytics': False},
    }
    rotki = rotkehlchen_api_server.rest_api.rotkehlchen

    with ExitStack() as stack:
        patch_no_op_unlock(rotki, stack, should_mock_settings=False)
        response = requests.put(api_url_for(rotkehlchen_api_server, 'usersresource'), json=data)
        result = assert_proper_response_with_result(response)
        check_proper_unlock_result(result, {'submit_usage_analytics': False})

    # Query users and make sure the new user is logged in
    response = requests.get(api_url_for(rotkehlchen_api_server, 'usersresource'))
    result = assert_proper_response_with_result(response)
    assert result[username] == 'loggedin'
    assert len(result) == 1

    # Check that the directory was created
    assert (data_dir / USERSDIR_NAME / username / USERDB_NAME).exists()


@pytest.mark.parametrize('use_clean_caching_directory', [True])
@pytest.mark.parametrize('start_with_logged_in_user', [False])
@mock.patch.object(
    Path, 'mkdir',
    side_effect=PermissionError(
        'Failed to create directory for user: [Errno 13] Permission denied',
    ),
)
def test_user_creation_permission_error(
        mock_path_mkdir, rotkehlchen_api_server,  # pylint:disable=unused-argument
):
    """Test that creating a user when data directory permissions are wrong is handled"""
    username = 'hania'
    data = {
        'name': username,
        'password': '1234',
    }
    rotki = rotkehlchen_api_server.rest_api.rotkehlchen

    with ExitStack() as stack:
        patch_no_op_unlock(rotki, stack)
        response = requests.put(api_url_for(rotkehlchen_api_server, 'usersresource'), json=data)
        assert_error_response(
            response=response,
            contained_in_msg='Failed to create directory for user: [Errno 13] Permission denied',
            status_code=HTTPStatus.CONFLICT,
        )


@pytest.mark.parametrize('start_with_logged_in_user', [False])
def test_user_creation_with_premium_credentials(rotkehlchen_api_server, data_dir):
    """Test that PUT at user endpoint can create a new user"""
    # Create a user with premium credentials
    username = 'hania'
    data = {
        'name': username,
        'password': '1234',
        'premium_api_key': VALID_PREMIUM_KEY,
        'premium_api_secret': VALID_PREMIUM_SECRET,
    }
    rotki = rotkehlchen_api_server.rest_api.rotkehlchen
    patched_premium_at_start, _, patched_get = create_patched_premium(
        PremiumCredentials(VALID_PREMIUM_KEY, VALID_PREMIUM_SECRET),
        username=username,
        patch_get=True,
        metadata_last_modify_ts=0,
        metadata_data_hash=b'',
        metadata_data_size=0,
    )

    with patched_premium_at_start, ExitStack() as stack:
        patch_no_op_unlock(rotki, stack)
        response = requests.put(api_url_for(rotkehlchen_api_server, 'usersresource'), json=data)
    result = assert_proper_response_with_result(response)
    check_proper_unlock_result(result)

    # Query users and make sure the new user is logged in
    response = requests.get(api_url_for(rotkehlchen_api_server, 'usersresource'))
    result = assert_proper_response_with_result(response)
    assert result[username] == 'loggedin'
    assert len(result) == 1

    # Check that the directory was created
    assert (data_dir / USERSDIR_NAME / username / USERDB_NAME).exists()

    # Check that the user has premium
    assert rotki.premium is not None
    assert rotki.premium.credentials.serialize_key() == VALID_PREMIUM_KEY
    assert rotki.premium.credentials.serialize_secret() == VALID_PREMIUM_SECRET
    with patched_get:
        assert rotki.premium.is_active()


@pytest.mark.parametrize('start_with_logged_in_user', [False])
def test_user_creation_with_invalid_premium_credentials(rotkehlchen_api_server, data_dir):
    """
    Test that invalid and unauthenticated premium credentials are handled at new user creation
    """
    # Create a user with invalid credentials
    username = 'hania'
    users_dir = data_dir / USERSDIR_NAME
    data = {
        'name': username,
        'password': '1234',
        'premium_api_key': 'foo',
        'premium_api_secret': 'boo',
    }
    rotki = rotkehlchen_api_server.rest_api.rotkehlchen

    with ExitStack() as stack:
        patch_no_op_unlock(rotki, stack)
        response = requests.put(api_url_for(rotkehlchen_api_server, 'usersresource'), json=data)
        assert_error_response(
            response=response,
            contained_in_msg='Provided API/Key secret format is invalid',
        )

    # Check that the directory was NOT created
    assert not Path(users_dir / username).exists(), 'The directory should not have been created'

    # Create a new user with valid but not authenticable credentials
    username = 'Anja'
    data = {
        'name': username,
        'password': '1234',
        'premium_api_key': VALID_PREMIUM_KEY,
        'premium_api_secret': VALID_PREMIUM_SECRET,
    }
    with ExitStack() as stack:
        patch_no_op_unlock(rotki, stack)
        response = requests.put(api_url_for(rotkehlchen_api_server, 'usersresource'), json=data)

    expected_msg = (
        'Could not verify keys for the new account. rotki API key was rejected by server'
    )
    assert_error_response(
        response=response,
        contained_in_msg=expected_msg,
        status_code=HTTPStatus.CONFLICT,
    )

    # Check that the directory was NOT created
    assert not Path(users_dir / username).exists(), 'The directory should not have been created'
    # But check that a backup of the directory was made just in case
    backups = list(Path(users_dir).glob('auto_backup_*'))
    assert len(backups) == 1
    assert 'auto_backup_Anja_' in str(backups[0]), 'An automatic backup should have been made'

    # But then try to create a normal-non premium user and see it works
    username = 'hania2'
    data = {
        'name': username,
        'password': '1234',
    }
    with ExitStack() as stack:
        patch_no_op_unlock(rotki, stack)
        response = requests.put(api_url_for(rotkehlchen_api_server, 'usersresource'), json=data)
    result = assert_proper_response_with_result(response)
    check_proper_unlock_result(result)

    # Query users and make sure the new user is logged in
    response = requests.get(api_url_for(rotkehlchen_api_server, 'usersresource'))
    result = assert_proper_response_with_result(response)
    assert result[username] == 'loggedin'
    assert len(result) == 2

    # Check that the directory was created
    assert (users_dir / username / USERDB_NAME).exists()


@pytest.mark.parametrize('start_with_logged_in_user', [False])
def test_user_creation_errors(rotkehlchen_api_server, data_dir):
    """Test errors and edge cases for user creation"""
    rotki = rotkehlchen_api_server.rest_api.rotkehlchen

    users_dir = data_dir / USERSDIR_NAME
    with ExitStack() as stack:
        patch_no_op_unlock(rotki, stack)

        # Missing username
        username = 'hania'
        data = {'password': '1234'}
        response = requests.put(api_url_for(rotkehlchen_api_server, 'usersresource'), json=data)
        assert_error_response(
            response=response,
            contained_in_msg='Missing data for required field',
        )
        # Missing password
        username = 'hania'
        data = {
            'name': username,
        }
        response = requests.put(api_url_for(rotkehlchen_api_server, 'usersresource'), json=data)
        assert_error_response(
            response=response,
            contained_in_msg='Missing data for required field',
        )

        # Invalid type for name
        data = {
            'name': 5435345.31,
            'password': '1234',
        }
        response = requests.put(api_url_for(rotkehlchen_api_server, 'usersresource'), json=data)
        assert_error_response(
            response=response,
            contained_in_msg='Not a valid string',
        )

        # Invalid type for password
        data = {
            'name': username,
            'password': 4535,
        }
        response = requests.put(api_url_for(rotkehlchen_api_server, 'usersresource'), json=data)
        assert_error_response(
            response=response,
            contained_in_msg='Not a valid string',
        )

        # Provide only premium_api_key
        data = {
            'name': username,
            'password': '1234',
            'premium_api_key': 'asdsada',
        }
        response = requests.put(api_url_for(rotkehlchen_api_server, 'usersresource'), json=data)
        assert_error_response(
            response=response,
            contained_in_msg='Must provide both or neither of api key/secret',
        )
        # Provide only premium_api_secret
        data = {
            'name': username,
            'password': '1234',
            'premium_api_secret': 'asdsada',
        }
        response = requests.put(api_url_for(rotkehlchen_api_server, 'usersresource'), json=data)
        assert_error_response(
            response=response,
            contained_in_msg='Must provide both or neither of api key/secret',
        )
        # Invalid type for premium api key
        data = {
            'name': username,
            'password': '1234',
            'premium_api_key': True,
        }
        response = requests.put(api_url_for(rotkehlchen_api_server, 'usersresource'), json=data)
        assert_error_response(
            response=response,
            contained_in_msg='Not a valid string',
        )
        # Invalid type for premium api secret
        data = {
            'name': username,
            'password': '1234',
            'premium_api_secret': 45.2,
        }
        response = requests.put(api_url_for(rotkehlchen_api_server, 'usersresource'), json=data)
        assert_error_response(
            response=response,
            contained_in_msg='Not a valid string',
        )

        # Check that the directory was NOT created
        assert not (users_dir / username / USERDB_NAME).exists()

        # Let's pretend there is another user, and try to create them again
        another_user_dir = users_dir / 'another_user'
        another_user_dir.mkdir()
        (another_user_dir / USERDB_NAME).touch()
        data = {
            'name': 'another_user',
            'password': '1234',
        }
        response = requests.put(api_url_for(rotkehlchen_api_server, 'usersresource'), json=data)
        assert_error_response(
            response=response,
            contained_in_msg='User another_user already exists',
            status_code=HTTPStatus.CONFLICT,
        )

        # check that if there is an already logged in user it raises an error
        rotkehlchen_api_server.rest_api.rotkehlchen.user_is_logged_in = True
        rotkehlchen_api_server.rest_api.rotkehlchen.data.username = 'hania'
        response = requests.put(api_url_for(rotkehlchen_api_server, 'usersresource'), json=data)
        assert_error_response(
            response=response,
            contained_in_msg='Can not create a new user because user hania is already logged in. Log out of that user first',  # noqa: E501
            status_code=HTTPStatus.CONFLICT,
        )


def test_user_creation_with_already_loggedin_user(
        rotkehlchen_api_server: APIServer,
        username: str,
):
    """Test that creating a user while another one is logged in fails"""
    # Missing username
    data = {
        'name': username,
        'password': '1234',
    }
    response = requests.put(api_url_for(rotkehlchen_api_server, 'usersresource'), json=data)
    msg = (
        f'Can not create a new user because user {username} is already logged in. '
        f'Log out of that user first'
    )
    assert_error_response(
        response=response,
        contained_in_msg=msg,
        status_code=HTTPStatus.CONFLICT,
    )


def test_user_password_change(rotkehlchen_api_server, username, db_password):
    """
    Test that changing a logged-in user's users password works successfully and that
    common errors are handled. Also make sure logging in again with the new password works.
    """
    rotki = rotkehlchen_api_server.rest_api.rotkehlchen
    new_password = 'asdf'
    # wrong username
    data_wrong_user = {
        'name': 'billybob',
        'current_password': 'asdf',
        'new_password': 'asdf',
    }
    response = requests.patch(
        api_url_for(
            rotkehlchen_api_server,
            'userpasswordchangeresource',
            name=username,
        ), json=data_wrong_user)
    msg = f'Provided user "{data_wrong_user["name"]}" is not the logged in user'
    assert_error_response(
        response=response,
        contained_in_msg=msg,
        status_code=HTTPStatus.BAD_REQUEST,
    )

    # wrong password
    data_wrong_pass = {
        'name': username,
        'current_password': 'asdf',
        'new_password': 'asdf',
    }
    response = requests.patch(
        api_url_for(
            rotkehlchen_api_server,
            'userpasswordchangeresource',
            name=username,
        ), json=data_wrong_pass)
    msg = 'Provided current password is not correct'
    assert_error_response(
        response=response,
        contained_in_msg=msg,
        status_code=HTTPStatus.UNAUTHORIZED,
    )

    # now do change password
    data_success = {
        'name': username,
        'current_password': db_password,
        'new_password': new_password,
    }
    response = requests.patch(
        api_url_for(
            rotkehlchen_api_server,
            'userpasswordchangeresource',
            name=username,
        ), json=data_success)
    assert_simple_ok_response(response)
    assert rotki.data.db.password == new_password

    # Logout
    data = {'action': 'logout'}
    response = requests.patch(
        api_url_for(rotkehlchen_api_server, 'usersbynameresource', name=username),
        json=data,
    )
    assert_simple_ok_response(response)
    assert rotki.user_is_logged_in is False

    # And login with the new password to make sure it works
    data = {'password': new_password, 'sync_approval': 'unknown', 'async_query': True}

    with ExitStack() as stack:
        patch_no_op_unlock(rotki, stack)
        response = requests.post(
            api_url_for(rotkehlchen_api_server, 'usersbynameresource', name=username),
            json=data,
        )
        task_id = assert_ok_async_response(response)
        result = wait_for_async_task_with_result(rotkehlchen_api_server, task_id)
        check_proper_unlock_result(result)

    assert rotki.user_is_logged_in is True
    users_data = check_user_status(rotkehlchen_api_server)
    assert len(users_data) == 1
    assert users_data[username] == 'loggedin'


def test_user_logout(rotkehlchen_api_server, username, db_password):
    """Test that user logout works succesfully and that common errors are handled"""
    rotki = rotkehlchen_api_server.rest_api.rotkehlchen

    # Logout of a non-existing/different user
    data = {'action': 'logout'}
    response = requests.patch(
        api_url_for(rotkehlchen_api_server, 'usersbynameresource', name='nobody'),
        json=data,
    )
    assert_error_response(
        response=response,
        contained_in_msg='Provided user nobody is not the logged in user',
        status_code=HTTPStatus.CONFLICT,
    )
    assert rotki.user_is_logged_in is True

    # Logout of the active user
    assert rotki.data.db.password == db_password
    data = {'action': 'logout'}
    response = requests.patch(
        api_url_for(rotkehlchen_api_server, 'usersbynameresource', name=username),
        json=data,
    )
    assert_simple_ok_response(response)
    assert rotki.user_is_logged_in is False
    assert rotki.data.db.password == ''

    # Now try to log out of the same user again
    response = requests.patch(
        api_url_for(rotkehlchen_api_server, 'usersbynameresource', name=username),
        json=data,
    )
    assert_error_response(
        response=response,
        contained_in_msg='No user is currently logged in',
        status_code=HTTPStatus.CONFLICT,
    )
    assert rotki.user_is_logged_in is False


def test_user_login(rotkehlchen_api_server, username, db_password, data_dir):
    """Test that user login works properly"""
    rotki = rotkehlchen_api_server.rest_api.rotkehlchen

    users_dir = data_dir / USERSDIR_NAME
    # Let's pretend there is another user, and try to create them again
    another_user_dir = users_dir / 'another_user'
    another_user_dir.mkdir()
    (another_user_dir / USERDB_NAME).touch()

    # Check users status
    users_data = check_user_status(rotkehlchen_api_server)
    assert len(users_data) == 2
    assert users_data[username] == 'loggedin'
    assert users_data['another_user'] == 'loggedout'

    # Logout of the active user
    data = {'action': 'logout'}
    response = requests.patch(
        api_url_for(rotkehlchen_api_server, 'usersbynameresource', name=username),
        json=data,
    )
    assert_simple_ok_response(response)
    assert rotki.user_is_logged_in is False
    users_data = check_user_status(rotkehlchen_api_server)
    assert len(users_data) == 2
    assert users_data[username] == 'loggedout'
    assert users_data['another_user'] == 'loggedout'

    # Now let's try to login
    data = {'password': db_password, 'sync_approval': 'unknown', 'async_query': True}

    with ExitStack() as stack:
        patch_no_op_unlock(rotki, stack)
        response = requests.post(
            api_url_for(rotkehlchen_api_server, 'usersbynameresource', name=username),
            json=data,
        )
        # And make sure it works
        task_id = assert_ok_async_response(response)
        result = wait_for_async_task_with_result(rotkehlchen_api_server, task_id)
        check_proper_unlock_result(result)

    assert rotki.user_is_logged_in is True
    users_data = check_user_status(rotkehlchen_api_server)
    assert len(users_data) == 2
    assert users_data[username] == 'loggedin'
    assert users_data['another_user'] == 'loggedout'

    # Logout again
    data = {'action': 'logout'}
    response = requests.patch(
        api_url_for(rotkehlchen_api_server, 'usersbynameresource', name=username),
        json=data,
    )
    assert_simple_ok_response(response)
    assert rotki.user_is_logged_in is False
    users_data = check_user_status(rotkehlchen_api_server)
    assert len(users_data) == 2
    assert users_data[username] == 'loggedout'
    assert users_data['another_user'] == 'loggedout'

    # Now try to login with a wrong password
    data = {'password': 'wrong_password', 'sync_approval': 'unknown', 'async_query': True}
    response = requests.post(
        api_url_for(rotkehlchen_api_server, 'usersbynameresource', name=username),
        json=data,
    )
    task_id = assert_ok_async_response(response)
    response_data = wait_for_async_task(rotkehlchen_api_server, task_id)
    # And make sure it fails
    assert_error_async_response(
        response_data=response_data,
        contained_in_msg='Wrong password or invalid/corrupt database for user',
        status_code=HTTPStatus.UNAUTHORIZED,
    )
    users_data = check_user_status(rotkehlchen_api_server)
    assert len(users_data) == 2
    assert users_data[username] == 'loggedout'
    assert users_data['another_user'] == 'loggedout'

    # Now let's manually add valid but not authenticable premium credentials in the DB
    data = {'password': db_password, 'sync_approval': 'unknown', 'async_query': True}
    response = requests.post(
        api_url_for(rotkehlchen_api_server, 'usersbynameresource', name=username),
        json=data,
    )
    task_id = assert_ok_async_response(response)
    wait_for_async_task(rotkehlchen_api_server, task_id)
    credentials = PremiumCredentials(VALID_PREMIUM_KEY, VALID_PREMIUM_SECRET)
    rotki.data.db.set_rotkehlchen_premium(credentials)
    data = {'action': 'logout'}
    response = requests.patch(
        api_url_for(rotkehlchen_api_server, 'usersbynameresource', name=username),
        json=data,
    )
    assert_simple_ok_response(response)
    assert rotki.user_is_logged_in is False
    # And try to login while having these unauthenticable premium credentials in the DB
    data = {'password': db_password, 'sync_approval': 'unknown', 'async_query': True}

    with ExitStack() as stack:
        patch_no_op_unlock(rotki, stack)
        response = requests.post(
            api_url_for(rotkehlchen_api_server, 'usersbynameresource', name=username),
            json=data,
        )
        # And make sure it works despite having unauthenticable premium credentials in the DB
        task_id = assert_ok_async_response(response)
        result = wait_for_async_task_with_result(rotkehlchen_api_server, task_id)
        check_proper_unlock_result(result)

    assert rotki.user_is_logged_in is True
    users_data = check_user_status(rotkehlchen_api_server)
    assert len(users_data) == 2
    assert users_data[username] == 'loggedin'
    assert users_data['another_user'] == 'loggedout'

    # Pretend that a user db upgrade is ongoing, so that we can test the resume_from_backup
    # functionality on user login while an upgrade is ongoing.
    ongoing_upgrade_from_version = 33  # pretend we are upgrading from v33

    # Add a backup
    backup_path = users_dir / username / f'{ts_now()}_rotkehlchen_db_v{ongoing_upgrade_from_version}.backup'  # noqa: E501
    shutil.copy(users_dir / username / USERDB_NAME, backup_path)
    backup_connection = DBConnection(
        path=str(backup_path),
        connection_type=DBConnectionType.USER,
        sql_vm_instructions_cb=0,
    )
    backup_connection.executescript(f'PRAGMA key="{db_password}"')  # unlock
    with backup_connection.write_ctx() as write_cursor:
        write_cursor.execute('INSERT INTO settings VALUES("is_backup", "Yes")')
    backup_connection.close()

    with rotki.data.db.user_write() as write_cursor:
        rotki.data.db.set_setting(  # Pretend that an upgrade was started
            write_cursor=write_cursor,
            name='ongoing_upgrade_from_version',
            value=ongoing_upgrade_from_version,
        )

    # Logout again
    data = {'action': 'logout'}
    response = requests.patch(
        api_url_for(rotkehlchen_api_server, 'usersbynameresource', name=username),
        json=data,
    )
    assert_simple_ok_response(response)
    assert rotki.user_is_logged_in is False
    users_data = check_user_status(rotkehlchen_api_server)
    assert len(users_data) == 2
    assert users_data[username] == 'loggedout'
    assert users_data['another_user'] == 'loggedout'

    # Now let's try to login (without a consent to resume from backup)
    data = {'password': db_password, 'sync_approval': 'unknown', 'async_query': True, 'resume_from_backup': False}  # noqa: E501
    with ExitStack() as stack:
        patch_no_op_unlock(rotki, stack)
        response = requests.post(
            api_url_for(rotkehlchen_api_server, 'usersbynameresource', name=username),
            json=data,
        )
        task_id = assert_ok_async_response(response)
        response_data = wait_for_async_task(rotkehlchen_api_server, task_id)

    assert_error_async_response(
        response_data=response_data,
        contained_in_msg='Either resume from a backup or solve the issue manually',
        status_code=HTTPStatus.MULTIPLE_CHOICES,
        result_exists=True,
    )

    # Now let's try to login (with a consent to resume from backup)
    data = {'password': db_password, 'sync_approval': 'unknown', 'async_query': True, 'resume_from_backup': True}  # noqa: E501
    with ExitStack() as stack:
        patch_no_op_unlock(rotki, stack)
        response = requests.post(
            api_url_for(rotkehlchen_api_server, 'usersbynameresource', name=username),
            json=data,
        )
        # And make sure it works
        task_id = assert_ok_async_response(response)
        result = wait_for_async_task_with_result(rotkehlchen_api_server, task_id)
        check_proper_unlock_result(result)

    assert rotki.user_is_logged_in is True
    users_data = check_user_status(rotkehlchen_api_server)
    assert len(users_data) == 2
    assert users_data[username] == 'loggedin'
    assert users_data['another_user'] == 'loggedout'

    # check that the backup db is used
    with rotki.data.db.conn.read_ctx() as cursor:
        cursor.execute('SELECT * FROM settings WHERE name = "is_backup";')
        results = cursor.fetchall()
        assert len(results) == 1, f'Expected one result, got {len(results)}'
        result = results[0]
        assert result[1] == 'Yes'

    # Remove the ongoing upgrade setting
    with rotki.data.db.user_write() as write_cursor:
        rotki.data.db.set_setting(
            write_cursor=write_cursor,
            name='ongoing_upgrade_from_version',
            value=None,
        )


def test_user_set_premium_credentials(rotkehlchen_api_server: APIServer, username: str):
    """Test that setting the premium credentials endpoint works.

    We mock the server accepting the premium credentials
    """
    rotki = rotkehlchen_api_server.rest_api.rotkehlchen
    _, patched_premium_at_set, patched_get = create_patched_premium(
        PremiumCredentials(VALID_PREMIUM_KEY, VALID_PREMIUM_SECRET),
        username=username,
        patch_get=True,
        metadata_last_modify_ts=Timestamp(0),
        metadata_data_hash='',
        metadata_data_size=0,
    )

    # Set premium credentials for current user
    data = {'premium_api_key': VALID_PREMIUM_KEY, 'premium_api_secret': VALID_PREMIUM_SECRET}
    with patched_premium_at_set:
        response = requests.patch(
            api_url_for(rotkehlchen_api_server, 'usersbynameresource', name=username),
            json=data,
        )
    assert_simple_ok_response(response)
    assert rotki.premium is not None
    assert rotki.premium.credentials.serialize_key() == VALID_PREMIUM_KEY
    assert rotki.premium.credentials.serialize_secret() == VALID_PREMIUM_SECRET
    with patched_get:
        assert rotki.premium.is_active()


def test_user_del_premium_credentials(rotkehlchen_api_server, username):
    """Test that removing the premium credentials endpoint works.

    We first set up mock the server accepting the premium credentials
    """
    rotki = rotkehlchen_api_server.rest_api.rotkehlchen
    _, patched_premium_at_set, patched_get = create_patched_premium(
        PremiumCredentials(VALID_PREMIUM_KEY, VALID_PREMIUM_SECRET),
        username=username,
        patch_get=True,
        metadata_last_modify_ts=Timestamp(0),
        metadata_data_hash='',
        metadata_data_size=0,
    )

    # Set premium credentials for current user
    data = {'premium_api_key': VALID_PREMIUM_KEY, 'premium_api_secret': VALID_PREMIUM_SECRET}
    with patched_premium_at_set:
        response = requests.patch(
            api_url_for(rotkehlchen_api_server, 'usersbynameresource', name=username),
            json=data,
        )
    with patched_get:
        assert rotki.premium.is_active()

    # Delete premium credentials for current user
    response = requests.delete(api_url_for(rotkehlchen_api_server, 'userpremiumkeyresource',
                                           name=username))
    assert_simple_ok_response(response)
    assert rotki.premium is None
    assert rotki.premium_sync_manager.premium is None


@pytest.mark.parametrize('use_clean_caching_directory', [True])
@pytest.mark.parametrize('start_with_logged_in_user', [False])
@mock.patch.object(Path, 'exists', side_effect=PermissionError)
def test_user_login_user_dir_permission_error(
        mock_path_exists, rotkehlchen_api_server, data_dir,  # pylint: disable=unused-argument
):
    """Test that user login with userdir path permission errors is handled properly"""
    users_dir = data_dir / USERSDIR_NAME
    username = 'a_user'
    user_dir = users_dir / username
    user_dir.mkdir()
    db_path = user_dir / USERDB_NAME
    db_path.touch()
    data = {'password': '123', 'sync_approval': 'unknown', 'async_query': True}
    rotki = rotkehlchen_api_server.rest_api.rotkehlchen

    with ExitStack() as stack:
        patch_no_op_unlock(rotki, stack)
        response = requests.post(
            api_url_for(rotkehlchen_api_server, 'usersbynameresource', name=username),
            json=data,
        )
        task_id = assert_ok_async_response(response)
        response_data = wait_for_async_task(rotkehlchen_api_server, task_id)

    assert_error_async_response(
        response_data=response_data,
        contained_in_msg=f'User {username} exists but DB is missing',
        status_code=HTTPStatus.CONFLICT,
    )


@pytest.mark.parametrize('use_clean_caching_directory', [True])
@pytest.mark.parametrize('start_with_logged_in_user', [False])
@mock.patch.object(
    DBConnection, '__init__', side_effect=sqlcipher.OperationalError,  # pylint: disable=no-member
)
def test_user_login_db_permission_error(
        mock_db_conn, rotkehlchen_api_server, data_dir,  # pylint: disable=unused-argument
):
    """Test that user login with db path permission errors is handled properly"""
    username = 'a_user'
    user_dir = data_dir / USERSDIR_NAME / username
    user_dir.mkdir()
    db_path = user_dir / USERDB_NAME
    db_path.touch()
    data = {'password': '123', 'sync_approval': 'unknown', 'async_query': True}
    rotki = rotkehlchen_api_server.rest_api.rotkehlchen

    with ExitStack() as stack:
        patch_no_op_unlock(rotki, stack)
        response = requests.post(
            api_url_for(rotkehlchen_api_server, 'usersbynameresource', name=username),
            json=data,
        )
        task_id = assert_ok_async_response(response)
        response_data = wait_for_async_task(rotkehlchen_api_server, task_id)

    assert_error_async_response(
        response_data=response_data,
        contained_in_msg='Could not open database file',
        status_code=HTTPStatus.CONFLICT,
    )


def test_user_set_premium_credentials_errors(rotkehlchen_api_server: APIServer, username: str):
    """Test that setting the premium credentials endpoint reacts properly to bad input"""
    # Set premium credentials for non-logged in user
    data = {'premium_api_key': 'dadssad', 'premium_api_secret': 'jhjhkh'}
    response = requests.patch(
        api_url_for(rotkehlchen_api_server, 'usersbynameresource', name='another_user'),
        json=data,
    )
    assert_error_response(
        response=response,
        contained_in_msg='Provided user another_user is not the logged in user',
        status_code=HTTPStatus.CONFLICT,
    )

    # Set valid format but not authenticated premium credentials for logged in user
    data = {'premium_api_key': VALID_PREMIUM_KEY, 'premium_api_secret': VALID_PREMIUM_SECRET}
    response = requests.patch(
        api_url_for(rotkehlchen_api_server, 'usersbynameresource', name=username),
        json=data,
    )
    assert_error_response(
        response=response,
        contained_in_msg='rotki API key was rejected by server',
        status_code=HTTPStatus.UNAUTHORIZED,
    )


def test_users_by_name_endpoint_errors(rotkehlchen_api_server, username, db_password):
    """Test that user by name endpoint errors are handled (for login/logout and edit)"""
    rotki = rotkehlchen_api_server.rest_api.rotkehlchen
    # Now let's try to login while the user is already logged in
    data = {'password': db_password, 'sync_approval': 'unknown', 'async_query': True}
    response = requests.post(
        api_url_for(rotkehlchen_api_server, 'usersbynameresource', name=username),
        json=data,
    )
    task_id = assert_ok_async_response(response)
    response_data = wait_for_async_task(rotkehlchen_api_server, task_id)

    expected_msg = (
        f'Can not login to user {username} because user {username} is '
        f'already logged in. Log out of that user first'
    )
    assert_error_async_response(
        response_data=response_data,
        contained_in_msg=expected_msg,
        status_code=HTTPStatus.CONFLICT,
    )
    assert rotki.user_is_logged_in is True

    # Logout of the active user
    data = {'action': 'logout'}
    response = requests.patch(
        api_url_for(rotkehlchen_api_server, 'usersbynameresource', name=username),
        json=data,
    )
    assert_simple_ok_response(response)
    assert rotki.user_is_logged_in is False

    # Now let's try to login with an invalid password
    data = {'password': 'wrong-password', 'sync_approval': 'unknown', 'async_query': True}
    response = requests.post(
        api_url_for(rotkehlchen_api_server, 'usersbynameresource', name=username),
        json=data,
    )
    task_id = assert_ok_async_response(response)
    response_data = wait_for_async_task(rotkehlchen_api_server, task_id)

    assert_error_async_response(
        response_data=response_data,
        contained_in_msg='Wrong password or invalid/corrupt database for user',
        status_code=HTTPStatus.UNAUTHORIZED,
    )
    assert rotki.user_is_logged_in is False

    # Login action without a password
    data = {'sync_approval': 'unknown'}
    response = requests.post(
        api_url_for(rotkehlchen_api_server, 'usersbynameresource', name=username),
        json=data,
    )
    assert_error_response(
        response=response,
        contained_in_msg='Missing data for required field',
        status_code=HTTPStatus.BAD_REQUEST,
    )
    assert rotki.user_is_logged_in is False

    # Login first to test that schema validation works.
    data = {'password': db_password, 'sync_approval': 'unknown', 'async_query': True}

    with ExitStack() as stack:
        patch_no_op_unlock(rotki, stack)
        response = requests.post(
            api_url_for(rotkehlchen_api_server, 'usersbynameresource', name=username),
            json=data,
        )
        task_id = assert_ok_async_response(response)
        wait_for_async_task(rotkehlchen_api_server, task_id)
        assert rotki.user_is_logged_in is True

    # No action and no premium credentials
    data = {}
    response = requests.patch(
        api_url_for(rotkehlchen_api_server, 'usersbynameresource', name=username),
        json=data,
    )
    assert_error_response(
        response=response,
        contained_in_msg='Without an action premium api key and secret must be provided',
        status_code=HTTPStatus.BAD_REQUEST,
    )
    assert rotki.user_is_logged_in is True

    # No action and only premium key
    data = {'premium_api_key': VALID_PREMIUM_KEY}
    response = requests.patch(
        api_url_for(rotkehlchen_api_server, 'usersbynameresource', name=username),
        json=data,
    )
    assert_error_response(
        response=response,
        contained_in_msg='Without an action premium api key and secret must be provided',
        status_code=HTTPStatus.BAD_REQUEST,
    )
    assert rotki.user_is_logged_in is True

    # No action and only premium secret
    data = {'premium_api_secret': VALID_PREMIUM_SECRET}
    response = requests.patch(
        api_url_for(rotkehlchen_api_server, 'usersbynameresource', name=username),
        json=data,
    )
    assert_error_response(
        response=response,
        contained_in_msg='Without an action premium api key and secret must be provided',
        status_code=HTTPStatus.BAD_REQUEST,
    )
    assert rotki.user_is_logged_in is True

    # Invalid action type
    data = {'action': 555.3, 'premium_api_key': '123', 'premium_api_secret': '1'}
    response = requests.patch(
        api_url_for(rotkehlchen_api_server, 'usersbynameresource', name=username),
        json=data,
    )
    assert_error_response(
        response=response,
        contained_in_msg='Not a valid string',
        status_code=HTTPStatus.BAD_REQUEST,
    )
    assert rotki.user_is_logged_in is True

    # Invalid action string
    data = {'action': 'chopwood', 'premium_api_key': '123', 'premium_api_secret': '1'}
    response = requests.patch(
        api_url_for(rotkehlchen_api_server, 'usersbynameresource', name=username),
        json=data,
    )
    assert_error_response(
        response=response,
        contained_in_msg='Must be equal to logout',
        status_code=HTTPStatus.BAD_REQUEST,
    )
    assert rotki.user_is_logged_in is True

    # Invalid password type
    data = {'password': True, 'sync_approval': 'unknown'}
    response = requests.post(
        api_url_for(rotkehlchen_api_server, 'usersbynameresource', name=username),
        json=data,
    )
    assert_error_response(
        response=response,
        contained_in_msg='Not a valid string',
        status_code=HTTPStatus.BAD_REQUEST,
    )
    assert rotki.user_is_logged_in is True<|MERGE_RESOLUTION|>--- conflicted
+++ resolved
@@ -124,12 +124,8 @@
         assert result[username] == 'loggedin'
         assert len(result) == idx + 1
 
-<<<<<<< HEAD
-    # Check that the directory was created
-    assert (data_dir / USERSDIR_NAME / username / USERDB_NAME).exists()
-=======
         # Check that the directory was created
-        assert Path(data_dir / username / 'rotkehlchen.db').exists()
+        assert (data_dir / USERSDIR_NAME / username / USERDB_NAME).exists()
 
         # Logout
         data = {'action': 'logout'}
@@ -139,7 +135,6 @@
         )
         assert_simple_ok_response(response)
         assert rotki.user_is_logged_in is False
->>>>>>> ebcf751d
 
 
 @pytest.mark.parametrize('start_with_logged_in_user', [False])
