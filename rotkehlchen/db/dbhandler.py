import json
import logging
import os
import re
import shutil
import tempfile
from collections import defaultdict
from contextlib import contextmanager
from pathlib import Path
from typing import Any, Iterator, Literal, Optional, Sequence, Union, cast, overload

from gevent.lock import Semaphore
from pysqlcipher3 import dbapi2 as sqlcipher

from rotkehlchen.accounting.structures.balance import BalanceType
from rotkehlchen.accounting.structures.types import ActionType
from rotkehlchen.assets.asset import Asset, AssetWithOracles, EvmToken
from rotkehlchen.assets.types import AssetType
from rotkehlchen.balances.manual import ManuallyTrackedBalance
from rotkehlchen.chain.accounts import BlockchainAccountData, BlockchainAccounts
from rotkehlchen.chain.bitcoin.hdkey import HDKey
from rotkehlchen.chain.bitcoin.xpub import (
    XpubData,
    XpubDerivedAddressData,
    deserialize_derivation_path_for_db,
)
from rotkehlchen.chain.ethereum.interfaces.ammswap.types import EventType, LiquidityPoolEvent
from rotkehlchen.chain.ethereum.modules.aave.common import atoken_to_asset
from rotkehlchen.chain.ethereum.modules.aave.structures import AaveEvent, aave_event_from_db
from rotkehlchen.chain.ethereum.modules.balancer import BALANCER_EVENTS_PREFIX
from rotkehlchen.chain.ethereum.modules.sushiswap import SUSHISWAP_EVENTS_PREFIX
from rotkehlchen.chain.ethereum.modules.uniswap import UNISWAP_EVENTS_PREFIX
from rotkehlchen.chain.ethereum.modules.yearn.constants import (
    YEARN_VAULTS_PREFIX,
    YEARN_VAULTS_V2_PREFIX,
)
from rotkehlchen.chain.evm.types import NodeName, WeightedNode
from rotkehlchen.constants.assets import A_ETH, A_ETH2, A_USD
from rotkehlchen.constants.limits import (
    FREE_ASSET_MOVEMENTS_LIMIT,
    FREE_TRADES_LIMIT,
    FREE_USER_NOTES_LIMIT,
)
from rotkehlchen.constants.misc import NFT_DIRECTIVE, ONE, ZERO
from rotkehlchen.constants.timing import HOUR_IN_SECONDS
from rotkehlchen.db.constants import (
    BINANCE_MARKETS_KEY,
    EVM_ACCOUNTS_DETAILS_LAST_QUERIED_TS,
    EVM_ACCOUNTS_DETAILS_TOKENS,
    KRAKEN_ACCOUNT_TYPE_KEY,
    USER_CREDENTIAL_MAPPING_KEYS,
)
from rotkehlchen.db.drivers.gevent import DBConnection, DBConnectionType, DBCursor
from rotkehlchen.db.eth2 import ETH2_DEPOSITS_PREFIX
from rotkehlchen.db.evmtx import DBEvmTx
from rotkehlchen.db.filtering import (
    AssetMovementsFilterQuery,
    TradesFilterQuery,
    UserNotesFilterQuery,
)
from rotkehlchen.db.loopring import DBLoopring
from rotkehlchen.db.misc import detect_sqlcipher_version
from rotkehlchen.db.schema import DB_SCRIPT_CREATE_TABLES
from rotkehlchen.db.schema_transient import DB_SCRIPT_CREATE_TRANSIENT_TABLES
from rotkehlchen.db.settings import (
    DEFAULT_PREMIUM_SHOULD_SYNC,
    ROTKEHLCHEN_DB_VERSION,
    ROTKEHLCHEN_TRANSIENT_DB_VERSION,
    DBSettings,
    ModifiableDBSettings,
    db_settings_from_dict,
)
from rotkehlchen.db.upgrade_manager import DBUpgradeManager
from rotkehlchen.db.utils import (
    DBAssetBalance,
    LocationData,
    SingleDBAssetBalance,
    Tag,
    combine_asset_balances,
    deserialize_tags_from_db,
    form_query_to_filter_timestamps,
    insert_tag_mappings,
    is_valid_db_blockchain_account,
    need_writable_cursor,
    str_to_bool,
)
from rotkehlchen.errors.api import AuthenticationError, IncorrectApiKeyFormat
from rotkehlchen.errors.asset import UnknownAsset, UnsupportedAsset
from rotkehlchen.errors.misc import (
    DBUpgradeError,
    InputError,
    SystemPermissionError,
    TagConstraintError,
)
from rotkehlchen.errors.serialization import DeserializationError
from rotkehlchen.exchanges.constants import SUPPORTED_EXCHANGES
from rotkehlchen.exchanges.data_structures import AssetMovement, MarginPosition, Trade
from rotkehlchen.exchanges.ftx import FTX_SUBACCOUNT_DB_SETTING
from rotkehlchen.exchanges.kraken import KrakenAccountType
from rotkehlchen.fval import FVal
from rotkehlchen.globaldb.handler import GlobalDBHandler
from rotkehlchen.logging import RotkehlchenLogsAdapter
from rotkehlchen.premium.premium import PremiumCredentials
from rotkehlchen.serialization.deserialize import deserialize_hex_color_code, deserialize_timestamp
from rotkehlchen.types import (
    ApiKey,
    ApiSecret,
    AssetMovementCategory,
    BlockchainAddress,
    BTCAddress,
    ChainID,
    ChecksumEvmAddress,
    ExchangeApiCredentials,
    ExternalService,
    ExternalServiceApiCredentials,
    HexColorCode,
    ListOfBlockchainAddresses,
    Location,
    ModuleName,
    SupportedBlockchain,
    Timestamp,
    TradeType,
    UserNote,
)
from rotkehlchen.user_messages import MessagesAggregator
from rotkehlchen.utils.hashing import file_md5
from rotkehlchen.utils.misc import ts_now
from rotkehlchen.utils.serialization import rlk_jsondumps

logger = logging.getLogger(__name__)
log = RotkehlchenLogsAdapter(logger)

KDF_ITER = 64000
DBINFO_FILENAME = 'dbinfo.json'
MAIN_DB_NAME = 'rotkehlchen.db'
TRANSIENT_DB_NAME = 'rotkehlchen_transient.db'

DBTupleType = Literal[
    'trade',
    'asset_movement',
    'margin_position',
    'evm_transaction',
    'amm_swap',
    'accounting_event',
]

# Tuples that contain first the name of a table and then the columns that
# reference assets ids. This is used to query all assets that a user owns.
TABLES_WITH_ASSETS = (
    ('aave_events', 'asset1', 'asset2'),
    ('yearn_vaults_events', 'from_asset', 'to_asset'),
    ('manually_tracked_balances', 'asset'),
    ('trades', 'base_asset', 'quote_asset', 'fee_currency'),
    ('margin_positions', 'pl_currency', 'fee_currency'),
    ('asset_movements', 'asset', 'fee_asset'),
    ('ledger_actions', 'asset', 'rate_asset'),
    ('amm_events', 'token0_identifier', 'token1_identifier'),
    ('balancer_events', 'pool_address_token'),
    ('timed_balances', 'currency'),
)


DB_BACKUP_RE = re.compile(r'(\d+)_rotkehlchen_db_v(\d+).backup')


def _protect_password_sqlcipher(password: str) -> str:
    """A double quote in the password would close the string. To escape it double it

    source: https://stackoverflow.com/a/603579/110395
"""
    return password.replace(r'"', r'""')


def db_tuple_to_str(
        data: tuple[Any, ...],
        tuple_type: DBTupleType,
) -> str:
    """Turns a tuple DB entry for trade, or asset_movement into a user readable string

    This is only intended for error messages.

    TODO: Add some unit tests
    """
    if tuple_type == 'trade':
        return (
            f'{TradeType.deserialize_from_db(data[5])} trade with id {data[0]} '
            f'in {Location.deserialize_from_db(data[2])} and base/quote asset {data[3]} / '
            f'{data[4]} at timestamp {data[1]}'
        )
    if tuple_type == 'asset_movement':
        return (
            f'{AssetMovementCategory.deserialize_from_db(data[2])} of '
            f'{data[4]} with id {data[0]} '
            f'in {Location.deserialize_from_db(data[1])} at timestamp {data[3]}'
        )
    if tuple_type == 'margin_position':
        return (
            f'Margin position with id {data[0]} in  {Location.deserialize_from_db(data[1])} '
            f'for {data[5]} closed at timestamp {data[3]}'
        )
    if tuple_type == 'evm_transaction':
        return f'EVM transaction with hash "{data[0].hex()}" and chain id {data[1]}'
    if tuple_type == 'amm_swap':
        return (
            f'AMM swap with id {data[0]}-{data[1]} '
            f'in {Location.deserialize_from_db(data[6])} '
        )

    raise AssertionError('db_tuple_to_str() called with invalid tuple_type {tuple_type}')


# https://stackoverflow.com/questions/4814167/storing-time-series-data-relational-or-non
# http://www.sql-join.com/sql-join-types

class DBHandler:
    def __init__(
            self,
            user_data_dir: Path,
            password: str,
            msg_aggregator: MessagesAggregator,
            initial_settings: Optional[ModifiableDBSettings],
            sql_vm_instructions_cb: int,
    ):
        """Database constructor

        May raise:
        - DBUpgradeError if the rotki DB version is newer than the software or
        there is a DB upgrade and there is an error or if the version is older
        than the one supported or if db is in a half-upgraded state and there is no backup.
        - AuthenticationError if SQLCipher version problems are detected
        - SystemPermissionError if the DB file's permissions are not correct
        - DBSchemaError if database schema is malformed
        """
        self.msg_aggregator = msg_aggregator
        self.user_data_dir = user_data_dir
        self.sql_vm_instructions_cb = sql_vm_instructions_cb
        self.sqlcipher_version = detect_sqlcipher_version()
        self.setting_to_default_type = {
            'version': (int, ROTKEHLCHEN_DB_VERSION),
            'last_write_ts': (int, Timestamp(0)),
            'last_data_upload_ts': (int, Timestamp(0)),
            'premium_should_sync': (str_to_bool, DEFAULT_PREMIUM_SHOULD_SYNC),
            'main_currency': (lambda x: Asset(x).resolve(), A_USD.resolve_to_fiat_asset()),
            'ongoing_upgrade_from_version': (int, None),
        }
        self.conn: DBConnection = None  # type: ignore
        self.conn_transient: DBConnection = None  # type: ignore
        # Lock to make sure that 2 callers of get_or_create_evm_token do not go in at the same time
        self.get_or_create_evm_token_lock = Semaphore()
        self._connect(password)
        self._check_unfinished_upgrades(password)
        self._run_actions_after_first_connection(password)
        with self.user_write() as cursor:
            if initial_settings is not None:
                self.set_settings(cursor, initial_settings)
            self.update_owned_assets_in_globaldb(cursor)
            self.add_globaldb_assetids(cursor)

    def _check_unfinished_upgrades(self, password: str) -> None:
        """
        Checks the database whether there are any not finished upgrades and automatically uses a
        backup if there are any. If no backup found, throws an error to the user
        """
        with self.conn.read_ctx() as cursor:
            try:
                ongoing_upgrade_from_version = self.get_setting(
                    cursor=cursor,
                    name='ongoing_upgrade_from_version',
                )
            except sqlcipher.OperationalError:  # pylint: disable=no-member
                return  # fresh database. Nothing to upgrade.
        if ongoing_upgrade_from_version is None:
            return  # We are all good

        # Otherwise replace the db with a backup and relogin
        self.logout()
        backup_postfix = f'rotkehlchen_db_v{ongoing_upgrade_from_version}.backup'
        found_backups = list(filter(
            lambda x: x[-len(backup_postfix):] == backup_postfix,
            os.listdir(self.user_data_dir),
        ))
        if len(found_backups) == 0:
            raise DBUpgradeError(
                'Your encrypted database is in a half-upgraded state and there was no backup '
                'found. Please open an issue on our github or contact us in our discord server.',
            )

        backup_to_use = sorted(found_backups)[-1]  # Use latest backup
        shutil.copyfile(
            self.user_data_dir / backup_to_use,
            self.user_data_dir / 'rotkehlchen.db',
        )
        self.msg_aggregator.add_warning(
            f'Your encrypted database was in a half-upgraded state. '
            f'Trying to login with a backup {backup_to_use}',
        )
        self._connect(password)

    def logout(self) -> None:
        if self.conn is not None:
            self.disconnect(conn_attribute='conn')
        if self.conn_transient is not None:
            self.disconnect(conn_attribute='conn_transient')
        try:
            dbinfo = {'sqlcipher_version': self.sqlcipher_version, 'md5_hash': self.get_md5hash()}
        except (SystemPermissionError, FileNotFoundError) as e:
            # If there is problems opening the DB at destruction just log and exit
            log.error(f'At DB teardown could not open the DB: {str(e)}')
            return

        with open(self.user_data_dir / DBINFO_FILENAME, 'w') as f:
            f.write(rlk_jsondumps(dbinfo))

    def _run_actions_after_first_connection(self, password: str) -> None:
        """Perform the actions that are needed after the first DB connection

        Such as:
            - DB Upgrades
            - Create tables that are missing for new version

        May raise:
        - AuthenticationError if a wrong password is given or if the DB is corrupt
        - DBUpgradeError if there is a problem with DB upgrading or if the version
        is older than the one supported.
        - DBSchemaError if database schema is malformed.
        """
        # Run upgrades if needed
        fresh_db = DBUpgradeManager(self).run_upgrades()
        # create tables if needed (first run - or some new tables)
        self.conn.executescript(DB_SCRIPT_CREATE_TABLES)
        if fresh_db:  # add DB version. https://github.com/rotki/rotki/issues/3744
            cursor = self.conn.cursor()
            cursor.execute(
                'INSERT OR REPLACE INTO settings(name, value) VALUES(?, ?)',
                ('version', str(ROTKEHLCHEN_DB_VERSION)),
            )
        # set up transient connection
        self._connect(password, conn_attribute='conn_transient')
        # creating tables if necessary
        if self.conn_transient:
            transient_version = 0
            cursor = self.conn_transient.cursor()
            try:
                result = cursor.execute('SELECT value FROM settings WHERE name=?', ('version',)).fetchone()  # noqa: E501
                if result is not None:
                    transient_version = int(result[0])
            except sqlcipher.DatabaseError:
                pass   # not created yet

            if transient_version != ROTKEHLCHEN_TRANSIENT_DB_VERSION:
                # "upgrade" transient DB
                tables = list(cursor.execute('select name from sqlite_master where type is "table"'))  # noqa: E501
                cursor.executescript('PRAGMA foreign_keys = OFF;')
                cursor.executescript(';'.join([f'DROP TABLE IF EXISTS {name[0]}' for name in tables]))  # noqa: E501
                cursor.executescript('PRAGMA foreign_keys = ON;')
            self.conn_transient.executescript(DB_SCRIPT_CREATE_TRANSIENT_TABLES)
            cursor.execute(
                'INSERT OR IGNORE INTO settings(name, value) VALUES(?, ?)',
                ('version', str(ROTKEHLCHEN_TRANSIENT_DB_VERSION)),
            )
            self.conn_transient.commit()

        self.conn.schema_sanity_check()

    def get_md5hash(self, transient: bool = False) -> str:
        """Get the md5hash of the DB

        May raise:
        - SystemPermissionError if there are permission errors when accessing the DB
        """
        assert self.conn is None, 'md5hash should be taken only with a closed DB'
        if transient:  # type: ignore
            return file_md5(self.user_data_dir / TRANSIENT_DB_NAME)
        return file_md5(self.user_data_dir / MAIN_DB_NAME)

    @overload
    def get_setting(self, cursor: 'DBCursor', name: Literal['version']) -> int:
        ...

    @overload
    def get_setting(self, cursor: 'DBCursor', name: Literal['last_write_ts', 'last_data_upload_ts']) -> Timestamp:  # noqa: E501
        ...

    @overload
    def get_setting(self, cursor: 'DBCursor', name: Literal['premium_should_sync']) -> bool:
        ...

    @overload
    def get_setting(self, cursor: 'DBCursor', name: Literal['main_currency']) -> AssetWithOracles:
        ...

    @overload
    def get_setting(self, cursor: 'DBCursor', name: Literal['ongoing_upgrade_from_version']) -> Optional[int]:  # noqa: E501
        ...

    def get_setting(
            self,
            cursor: 'DBCursor',
            name: Literal[
                'version',
                'last_write_ts',
                'last_data_upload_ts',
                'premium_should_sync',
                'main_currency',
                'ongoing_upgrade_from_version',
            ],
    ) -> Union[Optional[int], Timestamp, bool, AssetWithOracles]:
        deserializer, default_value = self.setting_to_default_type[name]
        cursor.execute(
            'SELECT value FROM settings WHERE name=?;', (name,),
        )
        result = cursor.fetchone()
        if result is not None:
            return deserializer(result[0])  # type: ignore

        return default_value  # type: ignore

    def set_setting(  # pylint: disable=no-self-use
            self,
            write_cursor: 'DBCursor',
            name: Literal[
                'version',
                'last_write_ts',
                'last_data_upload_ts',
                'premium_should_sync',
                'ongoing_upgrade_from_version',
            ],
            value: Union[int, Timestamp],
    ) -> None:
        write_cursor.execute(
            'INSERT OR REPLACE INTO settings(name, value) VALUES(?, ?)',
            (name, str(value)),
        )

    def _connect(
            self,
            password: str,
            conn_attribute: Literal['conn', 'conn_transient'] = 'conn',
    ) -> None:
        """Connect to the DB using password

        May raise:
        - SystemPermissionError if we are unable to open the DB file,
        probably due to permission errors
        - AuthenticationError if the given password is not the right one for the DB
        """
        if conn_attribute == 'conn':
            fullpath = self.user_data_dir / MAIN_DB_NAME
            connection_type = DBConnectionType.USER
        else:
            fullpath = self.user_data_dir / TRANSIENT_DB_NAME
            connection_type = DBConnectionType.TRANSIENT
        try:
            conn = DBConnection(
                path=str(fullpath),
                connection_type=connection_type,
                sql_vm_instructions_cb=self.sql_vm_instructions_cb,
            )
        except sqlcipher.OperationalError as e:  # pylint: disable=no-member
            raise SystemPermissionError(
                f'Could not open database file: {fullpath}. Permission errors?',
            ) from e

        password_for_sqlcipher = _protect_password_sqlcipher(password)
        script = f'PRAGMA key="{password_for_sqlcipher}";'
        if self.sqlcipher_version == 3:
            script += f'PRAGMA kdf_iter={KDF_ITER};'
        try:
            conn.executescript(script)
            conn.execute('PRAGMA foreign_keys=ON')
            # Optimizations for the combined trades view
            # the following will fail with DatabaseError in case of wrong password.
            # If this goes away at any point it needs to be replaced by something
            # that checks the password is correct at this same point in the code
            conn.execute('PRAGMA cache_size = -32768')
        except sqlcipher.DatabaseError as e:  # pylint: disable=no-member
            raise AuthenticationError(
                'Wrong password or invalid/corrupt database for user',
            ) from e

        setattr(self, conn_attribute, conn)

    def _change_password(
            self,
            new_password: str,
            conn_attribute: Literal['conn', 'conn_transient'],
    ) -> bool:
        conn = getattr(self, conn_attribute, None)
        if conn is None:
            log.error(
                f'Attempted to change password for {conn_attribute} '
                f'database but no such DB connection exists',
            )
            return False
        new_password_for_sqlcipher = _protect_password_sqlcipher(new_password)
        script = f'PRAGMA rekey="{new_password_for_sqlcipher}";'
        if self.sqlcipher_version == 3:
            script += f'PRAGMA kdf_iter={KDF_ITER};'
        try:
            conn.executescript(script)
        except sqlcipher.OperationalError as e:  # pylint: disable=no-member
            log.error(
                f'At change password could not re-key the open {conn_attribute} '
                f'database: {str(e)}',
            )
            return False
        return True

    def change_password(self, new_password: str) -> bool:
        """Changes the password for the currently logged in user"""
        result = (
            self._change_password(new_password, 'conn') and
            self._change_password(new_password, 'conn_transient')
        )
        return result

    def disconnect(self, conn_attribute: Literal['conn', 'conn_transient'] = 'conn') -> None:
        conn = getattr(self, conn_attribute, None)
        if conn:
            conn.close()
            setattr(self, conn_attribute, None)

    def export_unencrypted(self, temppath: Path) -> None:
        self.conn.executescript(
            'ATTACH DATABASE "{}" AS plaintext KEY "";'
            'SELECT sqlcipher_export("plaintext");'
            'DETACH DATABASE plaintext;'.format(temppath),
        )

    def import_unencrypted(self, unencrypted_db_data: bytes, password: str) -> None:
        """Imports an unencrypted DB from raw data

        May raise:
        - DBUpgradeError if the rotki DB version is newer than the software or
        there is a DB upgrade and there is an error or if the version is older
        than the one supported.
        - AuthenticationError if the wrong password is given
        """
        self.disconnect()
        rdbpath = self.user_data_dir / MAIN_DB_NAME
        # Make copy of existing encrypted DB before removing it
        shutil.copy2(
            rdbpath,
            self.user_data_dir / 'rotkehlchen_temp_backup.db',
        )
        rdbpath.unlink()

        # dump the unencrypted data into a temporary file
        with tempfile.TemporaryDirectory() as tmpdirname:
            tempdbpath = os.path.join(tmpdirname, 'temp.db')
            with open(tempdbpath, 'wb') as f:
                f.write(unencrypted_db_data)

            # Now attach to the unencrypted DB and copy it to our DB and encrypt it
            self.conn = DBConnection(
                path=tempdbpath,
                connection_type=DBConnectionType.USER,
                sql_vm_instructions_cb=self.sql_vm_instructions_cb,
            )
            password_for_sqlcipher = _protect_password_sqlcipher(password)
            script = f'ATTACH DATABASE "{rdbpath}" AS encrypted KEY "{password_for_sqlcipher}";'
            if self.sqlcipher_version == 3:
                script += f'PRAGMA encrypted.kdf_iter={KDF_ITER};'
            script += 'SELECT sqlcipher_export("encrypted");DETACH DATABASE encrypted;'
            self.conn.executescript(script)
            self.disconnect()

        try:
            self._connect(password)
        except SystemPermissionError as e:
            raise AssertionError(
                f'Permission error when reopening the DB. {str(e)}. Should never happen here',
            ) from e
        self._run_actions_after_first_connection(password)
        # all went okay, remove the original temp backup
        (self.user_data_dir / 'rotkehlchen_temp_backup.db').unlink()

    @contextmanager
    def user_write(self) -> Iterator[DBCursor]:
        """Get a write context for the user db and after write is finished
        also update the last write timestamp
        """
        # TODO: Rethink this
        with self.conn.write_ctx(commit_ts=True) as cursor:
            yield cursor

    @contextmanager
    def transient_write(self) -> Iterator[DBCursor]:
        """Get a write context for the transient user db and after write is finished
        also commit
        """
        with self.conn_transient.write_ctx() as cursor:
            yield cursor

    # pylint: disable=no-self-use
    def get_settings(self, cursor: 'DBCursor', have_premium: bool = False) -> DBSettings:
        """Aggregates settings from DB and from the given args and returns the settings object"""
        cursor.execute('SELECT name, value FROM settings;')
        settings_dict = {}
        for q in cursor:
            settings_dict[q[0]] = q[1]

        # Also add the non-DB saved settings
        settings_dict['have_premium'] = have_premium
        return db_settings_from_dict(settings_dict, self.msg_aggregator)

    # pylint: disable=no-self-use
    def set_settings(self, write_cursor: 'DBCursor', settings: ModifiableDBSettings) -> None:
        settings_dict = settings.serialize()
        write_cursor.executemany(
            'INSERT OR REPLACE INTO settings(name, value) VALUES(?, ?)',
            list(settings_dict.items()),
        )

    # pylint: disable=no-self-use
    @need_writable_cursor('user_write')
    def add_external_service_credentials(
            self,
            write_cursor: 'DBCursor',
            credentials: list[ExternalServiceApiCredentials],
    ) -> None:
        write_cursor.executemany(
            'INSERT OR REPLACE INTO external_service_credentials(name, api_key) VALUES(?, ?)',
            [c.serialize_for_db() for c in credentials],
        )

    def delete_external_service_credentials(self, services: list[ExternalService]) -> None:
        with self.user_write() as cursor:
            cursor.executemany(
                'DELETE FROM external_service_credentials WHERE name=?;',
                [(service.name.lower(),) for service in services],
            )

    def get_all_external_service_credentials(self) -> list[ExternalServiceApiCredentials]:
        """Returns a list with all the external service credentials saved in the DB"""
        with self.conn.read_ctx() as cursor:
            cursor.execute('SELECT name, api_key from external_service_credentials;')

            result = []
            for q in cursor:
                try:
                    service = ExternalService.deserialize(q[0])
                except DeserializationError:
                    log.error(f'Unknown external service name "{q[0]}" found in the DB')
                    continue

                result.append(ExternalServiceApiCredentials(
                    service=service,
                    api_key=q[1],
                ))
        return result

    def get_external_service_credentials(
            self,
            service_name: ExternalService,
    ) -> Optional[ExternalServiceApiCredentials]:
        """If existing it returns the external service credentials for the given service"""
        with self.conn.read_ctx() as cursor:
            cursor.execute(
                'SELECT api_key from external_service_credentials WHERE name=?;',
                (service_name.name.lower(),),
            )
            result = cursor.fetchone()
            if result is None:
                return None

            # There can only be 1 result, since name is the primary key of the table
            return ExternalServiceApiCredentials(service=service_name, api_key=result[0])

    # pylint: disable=no-self-use
    @need_writable_cursor('user_write')
    def add_to_ignored_assets(self, write_cursor: 'DBCursor', asset: Asset) -> None:
        write_cursor.execute(
            'INSERT INTO multisettings(name, value) VALUES(?, ?)',
            ('ignored_asset', asset.identifier),
        )

    # pylint: disable=no-self-use
    def remove_from_ignored_assets(self, write_cursor: 'DBCursor', asset: Asset) -> None:
        write_cursor.execute(
            'DELETE FROM multisettings WHERE name="ignored_asset" AND value=?;',
            (asset.identifier,),
        )

    def get_ignored_assets(self, cursor: 'DBCursor', only_nfts: bool = False) -> list[Asset]:
        """
        Retrieve all ignored assets.
        If `only_nfts` is True, only ignored nfts are returned.
        """
        assets = []
        bindings = []
        query = 'SELECT value FROM multisettings WHERE name="ignored_asset" '
        if only_nfts is True:
            query += 'AND value LIKE ?'
            bindings.append(f'{NFT_DIRECTIVE}%')
        cursor.execute(query, bindings)

        for asset_setting in cursor:
            try:
                asset = Asset(asset_setting[0]).check_existence()
            except UnknownAsset:
                msg = (
                    f'Found unknown asset {asset_setting[0]} in the list of ignored '
                    f'assets. Removing it.'
                )
                with self.user_write() as write_cursor:
                    write_cursor.execute(
                        'DELETE FROM multisettings WHERE name="ignored_asset" AND value=?;',
                        (asset_setting[0],),
                    )
                self.msg_aggregator.add_warning(msg)
                continue

            assets.append(asset)

        return assets

    def add_to_ignored_action_ids(
            self,
            write_cursor: 'DBCursor',
            action_type: ActionType,
            identifiers: list[str],
    ) -> None:
        """Adds a list of identifiers to be ignored for a given action type

        Raises InputError in case of adding already existing ignored action
        """
        tuples = [(action_type.serialize_for_db(), x) for x in identifiers]
        try:
            write_cursor.executemany(
                'INSERT INTO ignored_actions(type, identifier) VALUES(?, ?)',
                tuples,
            )
        except sqlcipher.IntegrityError as e:  # pylint: disable=no-member
            raise InputError('One of the given action ids already exists in the dataase') from e  # noqa: E501

    def remove_from_ignored_action_ids(
            self,
            write_cursor: 'DBCursor',
            action_type: ActionType,
            identifiers: list[str],
    ) -> None:
        """Removes a list of identifiers to be ignored for a given action type

        Raises InputError in case of removing an action that is not in the DB
        """
        tuples = [(action_type.serialize_for_db(), x) for x in identifiers]
        write_cursor.executemany(
            'DELETE FROM ignored_actions WHERE type=? AND identifier=?;',
            tuples,
        )
        affected_rows = write_cursor.rowcount
        if affected_rows != len(identifiers):
            raise InputError(
                f'Tried to remove {len(identifiers) - affected_rows} '
                f'ignored actions that do not exist',
            )

    # pylint: disable=no-self-use
    def get_ignored_action_ids(
            self,
            cursor: 'DBCursor',
            action_type: Optional[ActionType],
    ) -> dict[ActionType, list[str]]:
        query = 'SELECT type, identifier from ignored_actions'
        tuples: tuple
        if action_type is None:
            query += ';'
            tuples = ()
        else:
            query += ' WHERE type=?;'
            tuples = (action_type.serialize_for_db(),)

        cursor.execute(query, tuples)
        mapping = defaultdict(list)
        for entry in cursor:
            mapping[ActionType.deserialize_from_db(entry[0])].append(entry[1])

        return mapping

    # pylint: disable=no-self-use
    def add_multiple_balances(self, write_cursor: 'DBCursor', balances: list[DBAssetBalance]) -> None:  # noqa: E501
        """Execute addition of multiple balances in the DB"""
        serialized_balances = [balance.serialize_for_db() for balance in balances]
        try:
            write_cursor.executemany(
                'INSERT INTO timed_balances(category, timestamp, currency, amount, usd_value) '
                'VALUES(?, ?, ?, ?, ?)',
                serialized_balances,
            )
        except sqlcipher.IntegrityError as e:  # pylint: disable=no-member
            raise InputError(
                'Adding timed_balance failed. Either unknown asset identifier '
                'or an entry for the given timestamp already exists',
            ) from e

    # pylint: disable=no-self-use
    def add_aave_events(self, write_cursor: 'DBCursor', address: ChecksumEvmAddress, events: Sequence[AaveEvent]) -> None:  # noqa: E501
        for e in events:
            event_tuple = e.to_db_tuple(address)
            try:
                write_cursor.execute(
                    'INSERT INTO aave_events( '
                    'address, '
                    'event_type, '
                    'block_number, '
                    'timestamp, '
                    'tx_hash, '
                    'log_index, '
                    'asset1, '
                    'asset1_amount, '
                    'asset1_usd_value, '
                    'asset2, '
                    'asset2amount_borrowrate_feeamount, '
                    'asset2usd_value_accruedinterest_feeusdvalue, '
                    'borrow_rate_mode) '

                    'VALUES (?, ?, ?, ?, ?, ?, ?, ?, ?, ? , ? , ? , ?)',
                    event_tuple,
                )
            except sqlcipher.IntegrityError:  # pylint: disable=no-member
                self.msg_aggregator.add_warning(
                    f'Tried to add an aave event that already exists in the DB. '
                    f'Event data: {event_tuple}. Skipping...',
                )
                continue

    def get_aave_events(
            self,
            cursor: 'DBCursor',
            address: ChecksumEvmAddress,
            atoken: Optional[EvmToken] = None,
    ) -> list[AaveEvent]:
        """Get aave for a single address and a single aToken """
        querystr = 'SELECT * FROM aave_events '
        values: tuple
        if atoken is not None:  # when called by blockchain
            underlying_token = atoken_to_asset(atoken)
            if underlying_token is None:  # should never happen
                self.msg_aggregator.add_error(
                    'Tried to query aave events for atoken with no underlying token. '
                    'Returning no events.',
                )
                return []

            querystr += 'WHERE address = ? AND (asset1=? OR asset1=?);'
            values = (address, atoken.identifier, underlying_token.identifier)
        else:  # called by graph
            querystr += 'WHERE address = ?;'
            values = (address,)

        events = []
        cursor.execute(querystr, values)
        for result in cursor:
            try:
                event = aave_event_from_db(result)
            except DeserializationError:
                continue  # skip entry. Above function should already log an error
            events.append(event)

        return events

    def delete_aave_data(self, write_cursor: 'DBCursor') -> None:
        """Delete all historical aave event data"""
        write_cursor.execute('DELETE FROM aave_events;')
        write_cursor.execute('DELETE FROM used_query_ranges WHERE name LIKE "aave_events%";')

    def delete_balancer_events_data(self, write_cursor: 'DBCursor') -> None:
        """Delete all historical Balancer events data"""
        write_cursor.execute('DELETE FROM balancer_events;')
        write_cursor.execute(
            'DELETE FROM used_query_ranges WHERE name LIKE ?',
            (f'{BALANCER_EVENTS_PREFIX}%',),
        )

    def delete_eth2_deposits(self, write_cursor: 'DBCursor') -> None:
        """Delete all historical ETH2 eth2_deposits data"""
        write_cursor.execute('DELETE FROM eth2_deposits;')
        write_cursor.execute(
            'DELETE FROM used_query_ranges WHERE name LIKE ?',
            (f'{ETH2_DEPOSITS_PREFIX}%',),
        )

    def delete_eth2_daily_stats(self, write_cursor: 'DBCursor') -> None:
        """Delete all historical ETH2 eth2_daily_staking_details data"""
        write_cursor.execute('DELETE FROM eth2_daily_staking_details;')

    def add_amm_events(self, write_cursor: 'DBCursor', events: Sequence[LiquidityPoolEvent]) -> None:  # noqa: E501
        query = (
            """
            INSERT INTO amm_events (
                tx_hash,
                log_index,
                address,
                timestamp,
                type,
                pool_address,
                token0_identifier,
                token1_identifier,
                amount0,
                amount1,
                usd_price,
                lp_amount
            )
            VALUES (?, ?, ?, ?, ?, ?, ?, ?, ?, ?, ?, ?)
            """
        )
        for event in events:
            event_tuple = event.to_db_tuple()
            try:
                write_cursor.execute(query, event_tuple)
            except sqlcipher.IntegrityError:  # pylint: disable=no-member
                self.msg_aggregator.add_warning(
                    f'Tried to add an AMM event that already exists in the DB. '
                    f'Event data: {event_tuple}. Skipping event.',
                )
                continue

    def get_amm_events(
            self,
            cursor: 'DBCursor',
            events: list[EventType],
            from_ts: Optional[Timestamp] = None,
            to_ts: Optional[Timestamp] = None,
            address: Optional[ChecksumEvmAddress] = None,
    ) -> list[LiquidityPoolEvent]:
        """Returns a list of amm events optionally filtered by time, location
        and address
        """
        events_sql_str = ", ".join([f'"{EventType.serialize_for_db(event)}"' for event in events])
        querystr = f'SELECT * FROM amm_events WHERE amm_events.type IN ({events_sql_str}) '

        # Timestamp filters are omitted, done via `form_query_to_filter_timestamps`
        if address is not None:
            querystr += f'AND address="{address}" '

        querystr, bindings = form_query_to_filter_timestamps(querystr, 'timestamp', from_ts, to_ts)

        cursor.execute(querystr, bindings)
        db_events = []
        for event_tuple in cursor:
            try:
                event = LiquidityPoolEvent.deserialize_from_db(event_tuple)
            except DeserializationError as e:
                self.msg_aggregator.add_error(
                    f'Error deserializing AMM event from the DB. Skipping event. '
                    f'Error was: {str(e)}',
                )
                continue
            except UnknownAsset as e:
                self.msg_aggregator.add_error(
                    f'Error deserializing AMM event from the DB. Skipping event. '
                    f'Unknown asset {e.identifier} found',
                )
                continue
            db_events.append(event)

        return db_events

    def purge_module_data(self, module_name: Optional[ModuleName]) -> None:
        with self.user_write() as cursor:
            if module_name is None:
                self.delete_uniswap_events_data(cursor)
                self.delete_sushiswap_events_data(cursor)
                self.delete_balancer_events_data(cursor)
                self.delete_aave_data(cursor)
                self.delete_yearn_vaults_data(write_cursor=cursor, version=1)
                self.delete_yearn_vaults_data(write_cursor=cursor, version=2)
                self.delete_loopring_data(cursor)
                self.delete_eth2_deposits(cursor)
                self.delete_eth2_daily_stats(cursor)
                log.debug('Purged all module data from the DB')
                return

            if module_name == 'uniswap':
                self.delete_uniswap_events_data(cursor)
            elif module_name == 'sushiswap':
                self.delete_sushiswap_events_data(cursor)
            elif module_name == 'balancer':
                self.delete_balancer_events_data(cursor)
            elif module_name == 'aave':
                self.delete_aave_data(cursor)
            elif module_name == 'yearn_vaults':
                self.delete_yearn_vaults_data(write_cursor=cursor, version=1)
            elif module_name == 'yearn_vaults_v2':
                self.delete_yearn_vaults_data(write_cursor=cursor, version=2)
            elif module_name == 'loopring':
                self.delete_loopring_data(cursor)
            elif module_name == 'eth2':
                self.delete_eth2_deposits(cursor)
                self.delete_eth2_daily_stats(cursor)
            else:
                log.debug(f'Requested to purge {module_name} data from the DB but nothing to do')
                return

            log.debug(f'Purged {module_name} data from the DB')

    def delete_uniswap_events_data(self, write_cursor: DBCursor) -> None:
        """Delete all historical Uniswap events data"""
        write_cursor.execute(
            'DELETE FROM amm_events WHERE amm_events.type IN (?, ?);',
            (EventType.serialize_for_db(EventType.MINT_UNISWAP), EventType.serialize_for_db(EventType.BURN_UNISWAP)),  # noqa: E501
        )
        write_cursor.execute(
            'DELETE FROM used_query_ranges WHERE name LIKE ?',
            (f'{UNISWAP_EVENTS_PREFIX}%',),
        )

    def delete_sushiswap_events_data(self, write_cursor: DBCursor) -> None:
        """Delete all historical Sushiswap events data"""
        write_cursor.execute(
            'DELETE FROM amm_events WHERE amm_events.type IN (?, ?)',
            (EventType.serialize_for_db(EventType.MINT_SUSHISWAP), EventType.serialize_for_db(EventType.BURN_SUSHISWAP)),  # noqa: E501
        )
        write_cursor.execute(
            'DELETE FROM used_query_ranges WHERE name LIKE ?',
            (f'{SUSHISWAP_EVENTS_PREFIX}%',),
        )

    def delete_yearn_vaults_data(self, write_cursor: 'DBCursor', version: int) -> None:
        """Delete all historical yearn vault events data"""
        if version not in (1, 2):
            log.error(f'Called delete yearn vault data with non valid version {version}')
            return None
        prefix = YEARN_VAULTS_PREFIX
        if version == 2:
            prefix = YEARN_VAULTS_V2_PREFIX
        write_cursor.execute('DELETE FROM yearn_vaults_events WHERE version=?', (version,))
        write_cursor.execute('DELETE FROM used_query_ranges WHERE name LIKE ?', (f'{prefix}%',))
        return None

    def delete_loopring_data(self, write_cursor: 'DBCursor') -> None:
        """Delete all loopring related data"""
        write_cursor.execute('DELETE FROM multisettings WHERE name LIKE "loopring_%";')

    # pylint: disable=no-self-use
    def get_used_query_range(self, cursor: 'DBCursor', name: str) -> Optional[tuple[Timestamp, Timestamp]]:  # noqa: E501
        """Get the last start/end timestamp range that has been queried for name

        Currently possible names are:
        - {exchange_location_name}_trades_{exchange_name}
        - {exchange_location_name}_margins_{exchange_name}
        - {exchange_location_name}_asset_movements_{exchange_name}
        - {exchange_location_name}_ledger_actions_{exchange_name}
        - {location}_history_events_{optional_label}
        - aave_events_{address}
        - yearn_vaults_events_{address}
        - yearn_vaults_v2_events_{address}
        """
        cursor.execute('SELECT start_ts, end_ts from used_query_ranges WHERE name=?', (name,))
        result = cursor.fetchone()
        if result is None:
            return None

        return Timestamp(int(result[0])), Timestamp(int(result[1]))

    def delete_used_query_range_for_exchange(self, write_cursor: 'DBCursor', location: Location) -> None:  # noqa: E501
        """Delete the query ranges for the given exchange name"""
        write_cursor.execute(
            'DELETE FROM used_query_ranges WHERE name LIKE ? ESCAPE ?;',
            (f'{str(location)}\\_%', '\\'),
        )

    def purge_exchange_data(self, write_cursor: 'DBCursor', location: Location) -> None:
        self.delete_used_query_range_for_exchange(write_cursor=write_cursor, location=location)
        write_cursor.execute(
            'DELETE FROM trades WHERE location = ?;',
            (location.serialize_for_db(),),
        )
        write_cursor.execute(
            'DELETE FROM asset_movements WHERE location = ?;',
            (location.serialize_for_db(),),
        )
        write_cursor.execute(
            'DELETE FROM ledger_actions WHERE location = ?;',
            (location.serialize_for_db(),),
        )
        write_cursor.execute(
            'DELETE FROM asset_movements WHERE location = ?;',
            (location.serialize_for_db(),),
        )
        write_cursor.execute(
            'DELETE FROM history_events WHERE location = ?;',
            (location.serialize_for_db(),),
        )

    def update_used_query_range(self, write_cursor: 'DBCursor', name: str, start_ts: Timestamp, end_ts: Timestamp) -> None:  # noqa: E501
        write_cursor.execute(
            'INSERT OR REPLACE INTO used_query_ranges(name, start_ts, end_ts) VALUES (?, ?, ?)',
            (name, str(start_ts), str(end_ts)),
        )

    def update_used_block_query_range(self, write_cursor: 'DBCursor', name: str, from_block: int, to_block: int) -> None:  # noqa: E501
        self.update_used_query_range(write_cursor, name, from_block, to_block)  # type: ignore

    def get_last_balance_save_time(self, cursor: 'DBCursor') -> Timestamp:
        cursor.execute(
            'SELECT MAX(timestamp) from timed_location_data',
        )
        result = cursor.fetchone()
        if result is None or result[0] is None:
            return Timestamp(0)

        return Timestamp(int(result[0]))

    def add_multiple_location_data(self, write_cursor: 'DBCursor', location_data: list[LocationData]) -> None:  # noqa: E501
        """Execute addition of multiple location data in the DB"""
        for entry in location_data:
            try:
                write_cursor.execute(
                    'INSERT INTO timed_location_data('
                    '    timestamp, location, usd_value) '
                    ' VALUES(?, ?, ?)',
                    (entry.time, entry.location, entry.usd_value),
                )
            except sqlcipher.IntegrityError as e:  # pylint: disable=no-member
                raise InputError(
                    f'Tried to add a timed_location_data for '
                    f'{str(Location.deserialize_from_db(entry.location))} at'
                    f' already existing timestamp {entry.time}.',
                ) from e

    # pylint: disable=no-self-use
    def add_blockchain_accounts(
            self,
            write_cursor: 'DBCursor',
            blockchain: SupportedBlockchain,
            account_data: list[BlockchainAccountData],
    ) -> None:
        # Insert the blockchain account addresses and labels to the DB
        tuples = [(
            blockchain.value,
            entry.address,
            entry.label,
        ) for entry in account_data]
        try:
            write_cursor.executemany(
                'INSERT INTO blockchain_accounts(blockchain, account, label) VALUES (?, ?, ?)',
                tuples,
            )
        except sqlcipher.IntegrityError as e:  # pylint: disable=no-member
            raise InputError(
                f'Blockchain account/s {[x.address for x in account_data]} already exist',
            ) from e

        insert_tag_mappings(write_cursor=write_cursor, data=account_data, object_reference_keys=['address'])  # noqa: E501

    def edit_blockchain_accounts(
            self,
            write_cursor: 'DBCursor',
            blockchain: SupportedBlockchain,
            account_data: list[BlockchainAccountData],
    ) -> None:
        """Edit the given blockchain accounts

        At this point in the calling chain we should already know that:
        - All tags exist in the DB
        - All accounts exist in the DB
        """
        # Delete the current tag mappings for all affected accounts
        write_cursor.executemany(
            'DELETE FROM tag_mappings WHERE '
            'object_reference = ?;', [(x.address,) for x in account_data],
        )

        # Update the blockchain account labels in the DB
        tuples = [(
            entry.label,
            entry.address,
            blockchain.value,
        ) for entry in account_data]
        write_cursor.executemany(
            'UPDATE blockchain_accounts SET label=? WHERE account=? AND blockchain=?;', tuples,
        )
        if write_cursor.rowcount != len(account_data):
            msg = (
                f'When updating blockchain accounts {len(account_data)} entries should '
                f'have been edited but only {write_cursor.rowcount} were. Should not happen.'
            )
            log.error(msg)
            raise InputError(msg)

        insert_tag_mappings(write_cursor=write_cursor, data=account_data, object_reference_keys=['address'])  # noqa: E501

    def remove_blockchain_accounts(
            self,
            write_cursor: 'DBCursor',
            blockchain: SupportedBlockchain,
            accounts: ListOfBlockchainAddresses,
    ) -> None:
        """Removes the given blockchain accounts from the DB

        May raise:
        - InputError if any of the given accounts to delete did not exist
        """
        # Assure all are there
        accounts_number = write_cursor.execute(
            f'SELECT COUNT(*) from blockchain_accounts WHERE blockchain = ? '
            f'AND account IN ({",".join("?"*len(accounts))})',
            (blockchain.value, *accounts),
        ).fetchone()[0]
        if accounts_number != len(accounts):
            raise InputError(
                f'Tried to remove {len(accounts) - accounts_number} '
                f'{blockchain.value} accounts that do not exist',
            )

        tuples = [(blockchain.value, x) for x in accounts]
        account_tuples = [(x,) for x in accounts]

        # First remove all transaction related information for this address.
        # Needs to happen before the address is removed since removing the address
        # will also remove evmtx_address_mappings, thus making it impossible
        # to figure out which transactions are touched by this address
        if blockchain == SupportedBlockchain.ETHEREUM:
            for address in accounts:
                self.delete_data_for_ethereum_address(write_cursor, address)  # type: ignore

        write_cursor.executemany(
            'DELETE FROM tag_mappings WHERE '
            'object_reference = ?;', account_tuples,
        )
        write_cursor.executemany(
            'DELETE FROM blockchain_accounts WHERE '
            'blockchain = ? and account = ?;', tuples,
        )

    def get_tokens_for_address(
            self,
            cursor: 'DBCursor',
            address: ChecksumEvmAddress,
            blockchain: SupportedBlockchain,
    ) -> tuple[Optional[list[EvmToken]], Optional[Timestamp]]:
        """Gets the detected tokens for the given address if the given current time
        is recent enough.

        If not, or if there is no saved entry, return None.
        """
        ignored_assets = self.get_ignored_assets(cursor)
        last_queried_ts = None
        cursor.execute(
            'SELECT key, value FROM evm_accounts_details WHERE account=? AND chain_id=? AND (key=? OR key=?)',  # noqa: E501
            (address, blockchain.to_chain_id().serialize_for_db(), EVM_ACCOUNTS_DETAILS_LAST_QUERIED_TS, EVM_ACCOUNTS_DETAILS_TOKENS),  # noqa: E501
        )

        returned_list = []
        for (key, value) in cursor:
<<<<<<< HEAD
            if key == EVM_ACCOUNTS_DETAILS_LAST_QUERIED_TS:
=======
            if key == ACCOUNTS_DETAILS_LAST_QUERIED_TS:
                # At the moment last_queried_timestamp is not used. It used to be a cache for the
                # query but since we made token detection not run it is no longer used, but is
                # written. This will probably change in the future again. Related issue:
                # https://github.com/rotki/rotki/issues/5252
>>>>>>> a5152a94
                last_queried_ts = deserialize_timestamp(value)
            else:  # should be EVM_ACCOUNTS_DETAILS_TOKENS
                try:
                    # This method is used directly when querying the balances and it is easier
                    # to resolve the token here
                    token = EvmToken(value)
                except (DeserializationError, UnknownAsset):
                    token = None

                if token is None:
                    self.msg_aggregator.add_warning(
                        f'Could not deserialize {value} as a token when reading latest '
                        f'tokens list of {address}',
                    )
                    continue

                if token not in ignored_assets:
                    returned_list.append(token)

        if len(returned_list) == 0 and last_queried_ts is None:
            return None, None

        return returned_list, last_queried_ts

    def save_tokens_for_address(
            self,
            write_cursor: 'DBCursor',
            address: ChecksumEvmAddress,
            blockchain: SupportedBlockchain,
            tokens: list[EvmToken],
    ) -> None:
        """Saves detected tokens for an address"""
        now = ts_now()
        chain_id = blockchain.to_chain_id().serialize_for_db()
        insert_rows: list[tuple[ChecksumEvmAddress, int, str, Union[str, Timestamp]]] = [
            (
                address,
                chain_id,
                EVM_ACCOUNTS_DETAILS_TOKENS,
                x.identifier,
            )
            for x in tokens
        ]
        # Also add the update row for the timestamp
        insert_rows.append(
            (
                address,
                chain_id,
                EVM_ACCOUNTS_DETAILS_LAST_QUERIED_TS,
                now,
            ),
        )
        # Delete previous entries for tokens
        write_cursor.execute(
<<<<<<< HEAD
            'DELETE FROM evm_accounts_details WHERE account=? AND chain_id=? AND KEY=?',
            (address, chain_id, EVM_ACCOUNTS_DETAILS_TOKENS),
=======
            'DELETE FROM accounts_details WHERE account=? AND blockchain=? AND KEY IN(?, ?)',
            (address, blockchain.serialize(), ACCOUNTS_DETAILS_TOKENS, ACCOUNTS_DETAILS_LAST_QUERIED_TS),  # noqa: E501
>>>>>>> a5152a94
        )
        # Insert new values
        write_cursor.executemany(
            'INSERT OR REPLACE INTO evm_accounts_details '
            '(account, chain_id, key, value) VALUES (?, ?, ?, ?)',
            insert_rows,
        )

    def get_blockchain_accounts(self, cursor: 'DBCursor') -> BlockchainAccounts:
        """Returns a Blockchain accounts instance containing all blockchain account addresses"""
        accounts = BlockchainAccounts()
        cursor.execute(
            'SELECT blockchain, account FROM blockchain_accounts;',
        )
        for entry in cursor:
            try:
                blockchain = SupportedBlockchain.deserialize(entry[0])
            except DeserializationError:
                log.warning(f'Unsupported blockchain {entry[0]} found in DB. Ignoring...')
                continue

            if blockchain is None or is_valid_db_blockchain_account(blockchain=blockchain, account=entry[1]) is False:  # noqa: E501
                self.msg_aggregator.add_warning(
                    f'Invalid {entry[0]} account in DB: {entry[1]}. '
                    f'This should not happen unless the DB was manually modified. '
                    f'Skipping entry. This needs to be fixed manually. If you '
                    f'can not do that alone ask for help in the issue tracker',
                )
                continue

            accounts_list = getattr(accounts, blockchain.get_key())
            accounts_list.append(entry[1])

        return accounts

    def get_blockchain_account_data(
            self,
            cursor: 'DBCursor',
            blockchain: SupportedBlockchain,
    ) -> list[BlockchainAccountData]:
        """Returns account data for a particular blockchain.

        Each account entry contains address and potentially label and tags
        """
        query = cursor.execute(
            'SELECT A.account, A.label, group_concat(B.tag_name,",") '
            'FROM blockchain_accounts AS A '
            'LEFT OUTER JOIN tag_mappings AS B ON B.object_reference = A.account '
            'WHERE A.blockchain=? GROUP BY account;',
            (blockchain.value,),
        )

        data = []
        for entry in query:
            tags = deserialize_tags_from_db(entry[2])
            data.append(BlockchainAccountData(
                address=entry[0],
                label=entry[1],
                tags=tags,
            ))

        return data

    def get_manually_tracked_balances(
            self,
            cursor: 'DBCursor',
            balance_type: Optional[BalanceType] = BalanceType.ASSET,
    ) -> list[ManuallyTrackedBalance]:
        """Returns the manually tracked balances from the DB"""
        query_balance_type = ''
        if balance_type is not None:
            query_balance_type = f'WHERE A.category="{balance_type.serialize_for_db()}"'
        query = cursor.execute(
            f'SELECT A.asset, A.label, A.amount, A.location, group_concat(B.tag_name,","), '
            f'A.category, A.id FROM manually_tracked_balances as A '
            f'LEFT OUTER JOIN tag_mappings as B on B.object_reference = A.id '
            f'{query_balance_type} GROUP BY label;',
        )

        data = []
        for entry in query:
            tags = deserialize_tags_from_db(entry[4])
            try:
                balance_type = BalanceType.deserialize_from_db(entry[5])
                data.append(ManuallyTrackedBalance(
                    id=entry[6],
                    asset=Asset(entry[0]).check_existence(),
                    label=entry[1],
                    amount=FVal(entry[2]),
                    location=Location.deserialize_from_db(entry[3]),
                    tags=tags,
                    balance_type=balance_type,
                ))
            except (DeserializationError, UnknownAsset, UnsupportedAsset, ValueError) as e:
                # ValueError would be due to FVal failing
                self.msg_aggregator.add_warning(
                    f'Unexpected data in a ManuallyTrackedBalance entry in the DB: {str(e)}',
                )

        return data

    # pylint: disable=no-self-use
    def add_manually_tracked_balances(self, write_cursor: 'DBCursor', data: list[ManuallyTrackedBalance]) -> None:  # noqa: E501
        """Adds manually tracked balances in the DB

        May raise:
        - InputError if one of the given balance entries already exist in the DB
        """
        # Insert the manually tracked balances in the DB
        try:
            for entry in data:
                write_cursor.execute(
                    'INSERT INTO manually_tracked_balances(asset, label, amount, location, category) '  # noqa: E501
                    'VALUES (?, ?, ?, ?, ?)', (entry.asset.identifier, entry.label, str(entry.amount), entry.location.serialize_for_db(), entry.balance_type.serialize_for_db()),  # noqa: E501
                )
                entry.id = write_cursor.lastrowid
        except sqlcipher.IntegrityError as e:  # pylint: disable=no-member
            raise InputError(
                f'One of the manually tracked balance entries already exists in the DB. {str(e)}',
            ) from e

        insert_tag_mappings(write_cursor=write_cursor, data=data, object_reference_keys=['id'])

        # make sure assets are included in the global db user owned assets
        GlobalDBHandler().add_user_owned_assets([x.asset for x in data])

    def edit_manually_tracked_balances(self, write_cursor: 'DBCursor', data: list[ManuallyTrackedBalance]) -> None:  # noqa: E501
        """Edits manually tracked balances

        Edits the manually tracked balances for each of the given balance labels.

        At this point in the calling chain we should already know that:
        - All tags exist in the DB

        May raise:
        - InputError if any of the manually tracked balance labels to edit do not
        exist in the DB
        """
        # Delete the current tag mappings for all affected balance entries
        write_cursor.executemany(
            'DELETE FROM tag_mappings WHERE '
            'object_reference = ?;', [(x.id,) for x in data],
        )

        # Update the manually tracked balance entries in the DB
        tuples = [(
            entry.asset.identifier,
            str(entry.amount),
            entry.location.serialize_for_db(),
            BalanceType.serialize_for_db(entry.balance_type),
            entry.label,
            entry.id,
        ) for entry in data]

        write_cursor.executemany(
            'UPDATE manually_tracked_balances SET asset=?, amount=?, location=?, category=?, label=?'  # noqa: E501
            'WHERE id=?;', tuples,
        )
        if write_cursor.rowcount != len(data):
            msg = 'Tried to edit manually tracked balance entry that did not exist in the DB'
            raise InputError(msg)
        insert_tag_mappings(write_cursor=write_cursor, data=data, object_reference_keys=['id'])

    def remove_manually_tracked_balances(self, write_cursor: 'DBCursor', ids: list[int]) -> None:
        """
        Removes manually tracked balances for the given ids

        May raise:
        - InputError if any of the given manually tracked balance labels
        to delete did not exist
        """
        tuples = [(x,) for x in ids]
        write_cursor.executemany(
            'DELETE FROM tag_mappings WHERE '
            'object_reference = ?;', tuples,
        )
        write_cursor.executemany(
            'DELETE FROM manually_tracked_balances WHERE id = ?;', tuples,
        )
        affected_rows = write_cursor.rowcount
        if affected_rows != len(ids):
            raise InputError(
                f'Tried to remove {len(ids) - affected_rows} '
                f'manually tracked balance ids that do not exist',
            )

    def save_balances_data(self, write_cursor: 'DBCursor', data: dict[str, Any], timestamp: Timestamp) -> None:  # noqa: E501
        """The keys of the data dictionary can be any kind of asset plus 'location'
        and 'net_usd'. This gives us the balance data per assets, the balance data
        per location and finally the total balance

        The balances are saved in the DB at the given timestamp
        """
        balances = []
        locations = []

        for key, val in data['assets'].items():
            msg = f'at this point the key should be of Asset type and not {type(key)} {str(key)}'
            assert isinstance(key, Asset), msg
            balances.append(DBAssetBalance(
                category=BalanceType.ASSET,
                time=timestamp,
                asset=key,
                amount=val['amount'],
                usd_value=val['usd_value'],
            ))

        for key, val in data['liabilities'].items():
            msg = f'at this point the key should be of Asset type and not {type(key)} {str(key)}'
            assert isinstance(key, Asset), msg
            balances.append(DBAssetBalance(
                category=BalanceType.LIABILITY,
                time=timestamp,
                asset=key,
                amount=val['amount'],
                usd_value=val['usd_value'],
            ))

        for key2, val2 in data['location'].items():
            # Here we know val2 is just a Dict since the key to data is 'location'
            val2 = cast(dict, val2)
            location = Location.deserialize(key2).serialize_for_db()
            locations.append(LocationData(
                time=timestamp, location=location, usd_value=str(val2['usd_value']),
            ))
        locations.append(LocationData(
            time=timestamp,
            location=Location.TOTAL.serialize_for_db(),  # pylint: disable=no-member
            usd_value=str(data['net_usd']),
        ))
        try:
            self.add_multiple_balances(write_cursor, balances)
            self.add_multiple_location_data(write_cursor, locations)
        except InputError as err:
            self.msg_aggregator.add_warning(str(err))

    def add_exchange(
            self,
            name: str,
            location: Location,
            api_key: ApiKey,
            api_secret: ApiSecret,
            passphrase: Optional[str] = None,
            kraken_account_type: Optional[KrakenAccountType] = None,
            binance_selected_trade_pairs: Optional[list[str]] = None,
            ftx_subaccount: Optional[str] = None,
    ) -> None:
        if location not in SUPPORTED_EXCHANGES:
            raise InputError(f'Unsupported exchange {str(location)}')

        with self.user_write() as cursor:
            cursor.execute(
                'INSERT INTO user_credentials '
                '(name, location, api_key, api_secret, passphrase) VALUES (?, ?, ?, ?, ?)',
                (name, location.serialize_for_db(), api_key, api_secret.decode(), passphrase),
            )

            if location == Location.KRAKEN and kraken_account_type is not None:
                cursor.execute(
                    'INSERT INTO user_credentials_mappings '
                    '(credential_name, credential_location, setting_name, setting_value) '
                    'VALUES (?, ?, ?, ?)',
                    (name, location.serialize_for_db(), KRAKEN_ACCOUNT_TYPE_KEY, kraken_account_type.serialize()),  # noqa: E501
                )

            if location in (Location.BINANCE, Location.BINANCEUS) and binance_selected_trade_pairs is not None:  # noqa: E501
                self.set_binance_pairs(cursor, name=name, pairs=binance_selected_trade_pairs, location=location)  # noqa: E501

            if location == Location.FTX and ftx_subaccount is not None:
                self.set_ftx_subaccount(cursor, name, ftx_subaccount)

    def edit_exchange(
            self,
            write_cursor: 'DBCursor',
            name: str,
            location: Location,
            new_name: Optional[str],
            api_key: Optional[ApiKey],
            api_secret: Optional[ApiSecret],
            passphrase: Optional[str],
            kraken_account_type: Optional['KrakenAccountType'],
            binance_selected_trade_pairs: Optional[list[str]],
            ftx_subaccount: Optional[str],
    ) -> None:
        """May raise InputError if something is wrong with editing the DB"""
        if location not in SUPPORTED_EXCHANGES:
            raise InputError(f'Unsupported exchange {str(location)}')

        if any(x is not None for x in (new_name, passphrase, api_key, api_secret)):
            querystr = 'UPDATE user_credentials SET '
            bindings = []
            if new_name is not None:
                querystr += 'name=?,'
                bindings.append(new_name)
            if passphrase is not None:
                querystr += 'passphrase=?,'
                bindings.append(passphrase)
            if api_key is not None:
                querystr += 'api_key=?,'
                bindings.append(api_key)
            if api_secret is not None:
                querystr += 'api_secret=?,'
                bindings.append(api_secret.decode())

            if querystr[-1] == ',':
                querystr = querystr[:-1]

            querystr += ' WHERE name=? AND location=?;'
            bindings.extend([name, location.serialize_for_db()])

            try:
                write_cursor.execute(querystr, bindings)
            except sqlcipher.DatabaseError as e:  # pylint: disable=no-member
                raise InputError(f'Could not update DB user_credentials due to {str(e)}') from e

        if location == Location.KRAKEN and kraken_account_type is not None:
            try:
                write_cursor.execute(
                    'INSERT OR REPLACE INTO user_credentials_mappings '
                    '(credential_name, credential_location, setting_name, setting_value) '
                    'VALUES (?, ?, ?, ?)',
                    (
                        new_name if new_name is not None else name,
                        location.serialize_for_db(),
                        KRAKEN_ACCOUNT_TYPE_KEY,
                        kraken_account_type.serialize(),
                    ),
                )
            except sqlcipher.DatabaseError as e:  # pylint: disable=no-member
                raise InputError(f'Could not update DB user_credentials_mappings due to {str(e)}') from e  # noqa: E501

        location_is_binance = location in (Location.BINANCE, Location.BINANCEUS)
        if location_is_binance and binance_selected_trade_pairs is not None:
            try:
                exchange_name = new_name if new_name is not None else name
                self.set_binance_pairs(write_cursor, name=exchange_name, pairs=binance_selected_trade_pairs, location=location)  # noqa: E501
                # Also delete used query ranges to allow fetching missing trades
                # from the possible new pairs
                write_cursor.execute(
                    'DELETE FROM used_query_ranges WHERE name LIKE ? ESCAPE ?;',
                    (f'{str(location)}\\_trades_%', '\\'),
                )
            except sqlcipher.DatabaseError as e:  # pylint: disable=no-member
                raise InputError(f'Could not update DB user_credentials_mappings due to {str(e)}') from e  # noqa: E501
        if location == Location.FTX and ftx_subaccount is not None:
            try:
                exchange_name = new_name if new_name is not None else name
                self.set_ftx_subaccount(write_cursor, exchange_name, ftx_subaccount)
            except sqlcipher.DatabaseError as e:  # pylint: disable=no-member
                raise InputError(f'Could not update DB user_credentials_mappings due to {str(e)}') from e  # noqa: E501

        if new_name is not None:
            exchange_re = re.compile(r'(.*?)_(trades|margins|asset_movements|ledger_actions).*')
            used_ranges = write_cursor.execute(
                'SELECT * from used_query_ranges WHERE name LIKE ?',
                (f'{str(location)}_%_{name}',),
            )
            entry_types = set()
            for used_range in used_ranges:
                range_name = used_range[0]
                match = exchange_re.search(range_name)
                if match is None:
                    continue
                entry_types.add(match.group(2))
            write_cursor.executemany(
                'UPDATE used_query_ranges SET name=? WHERE name=?',
                [
                    (f'{str(location)}_{entry_type}_{new_name}', f'{str(location)}_{entry_type}_{name}')  # noqa: E501
                    for entry_type in entry_types
                ],
            )

    def remove_exchange(self, write_cursor: 'DBCursor', name: str, location: Location) -> None:
        write_cursor.execute(
            'DELETE FROM user_credentials WHERE name=? AND location=?',
            (name, location.serialize_for_db()),
        )

    def get_exchange_credentials(
            self,
            cursor: 'DBCursor',
            location: Optional[Location] = None,
            name: Optional[str] = None,
    ) -> dict[Location, list[ExchangeApiCredentials]]:
        """Gets all exchange credentials

        If an exchange name and location are passed the credentials are filtered further
        """
        bindings = ()
        querystr = 'SELECT name, location, api_key, api_secret, passphrase FROM user_credentials'
        if name is not None and location is not None:
            querystr += ' WHERE name=? and location=?'
            bindings = (name, location.serialize_for_db())  # type: ignore
        querystr += ';'
        result = cursor.execute(querystr, bindings)
        credentials = defaultdict(list)
        for entry in result:
            if entry[0] == 'rotkehlchen':
                continue

            passphrase = None if entry[4] is None else entry[4]
            try:
                location = Location.deserialize_from_db(entry[1])
            except DeserializationError as e:
                self.msg_aggregator.add_error(
                    f'Found unknown location {entry[1]} for exchange {entry[0]} at '
                    f'get_exchange_credentials. This could mean that you are opening '
                    f'the app with an older version. {str(e)}',
                )
                continue
            credentials[location].append(ExchangeApiCredentials(
                name=entry[0],
                location=location,
                api_key=ApiKey(entry[2]),
                api_secret=ApiSecret(str.encode(entry[3])),
                passphrase=passphrase,
            ))

        return credentials

    def get_exchange_credentials_extras(self, name: str, location: Location) -> dict[str, Any]:
        """Returns any extra settings for a particular exchange key credentials"""
        with self.conn.read_ctx() as cursor:
            cursor.execute(
                'SELECT setting_name, setting_value FROM user_credentials_mappings '
                'WHERE credential_name=? AND credential_location=?',
                (name, location.serialize_for_db()),
            )
            extras = {}
            for entry in cursor:
                if entry[0] not in USER_CREDENTIAL_MAPPING_KEYS:
                    log.error(
                        f'Unknown credential setting {entry[0]} found in the DB. Skipping.',
                    )
                    continue

                key = entry[0]
                if key == KRAKEN_ACCOUNT_TYPE_KEY:
                    try:
                        extras[key] = KrakenAccountType.deserialize(entry[1])
                    except DeserializationError as e:
                        log.error(f'Couldnt deserialize kraken account type from DB. {str(e)}')
                        continue
                else:
                    extras[key] = entry[1]

        return extras

    def set_binance_pairs(self, write_cursor: 'DBCursor', name: str, pairs: list[str], location: Location) -> None:  # noqa: E501
        """Sets the market pairs used by the user on a specific binance exchange"""
        data = json.dumps(pairs)
        write_cursor.execute(
            'INSERT OR REPLACE INTO user_credentials_mappings '
            '(credential_name, credential_location, setting_name, setting_value) '
            'VALUES (?, ?, ?, ?)',
            (
                name,
                location.serialize_for_db(),
                BINANCE_MARKETS_KEY,
                data,
            ),
        )

    def get_binance_pairs(self, name: str, location: Location) -> list[str]:
        """Gets the market pairs used by the user on a specific binance exchange"""
        with self.conn.read_ctx() as cursor:
            cursor.execute(
                'SELECT setting_value FROM user_credentials_mappings WHERE '
                'credential_name=? AND credential_location=? AND setting_name=?',
                (name, location.serialize_for_db(), BINANCE_MARKETS_KEY),
            )
            data = cursor.fetchone()
            if data and data[0] != '':
                return json.loads(data[0])
            return []

    def set_ftx_subaccount(self, write_cursor: 'DBCursor', ftx_name: str, subaccount_name: str) -> None:  # noqa: E501
        """This function may raise sqlcipher.DatabaseError"""
        write_cursor.execute(
            'INSERT OR REPLACE INTO user_credentials_mappings '
            '(credential_name, credential_location, setting_name, setting_value) '
            'VALUES (?, ?, ?, ?)',
            (
                ftx_name,
                Location.FTX.serialize_for_db(),  # pylint: disable=no-member
                FTX_SUBACCOUNT_DB_SETTING,
                subaccount_name,
            ),
        )

    def get_ftx_subaccount(self, ftx_name: str) -> Optional[str]:
        with self.conn.read_ctx() as cursor:
            cursor.execute(
                'SELECT setting_value FROM user_credentials_mappings WHERE '
                'credential_name=? AND credential_location=? AND setting_name=?',
                (ftx_name, Location.FTX.serialize_for_db(), FTX_SUBACCOUNT_DB_SETTING),  # noqa: E501 pylint: disable=no-member
            )
            data = cursor.fetchone()
            if data and data[0].strip() != '':
                return data[0]
            return None

    def write_tuples(
            self,
            write_cursor: 'DBCursor',
            tuple_type: DBTupleType,
            query: str,
            tuples: Sequence[tuple[Any, ...]],
            **kwargs: Optional[ChecksumEvmAddress],
    ) -> None:
        """When used for inputting transactions make sure that for one write it's
        all for the same chain id"""
        relevant_address = kwargs.get('relevant_address')
        try:
            write_cursor.executemany(query, tuples)
            if relevant_address is not None:
                # chain_id should always be the same so perform lookup out of the loop
                blockchain = ChainID(tuples[0][1]).to_blockchain().value
                mapping_tuples = [(relevant_address, x[0], x[1], blockchain) for x in tuples]  # noqa: E501
                write_cursor.executemany(
                    'INSERT OR IGNORE INTO evmtx_address_mappings(address, tx_hash, chain_id, blockchain) '  # noqa: E501
                    'VALUES(?, ?, ?, ?)',
                    mapping_tuples,
                )
        except sqlcipher.IntegrityError:  # pylint: disable=no-member
            # That means that one of the tuples hit a constraint, most probably
            # already existing in the DB, in which case we resort to writing them
            # one by one to only reject the duplicates
            for entry in tuples:
                try:
                    write_cursor.execute(query, entry)
                    if relevant_address is not None:
                        blockchain = ChainID(entry[1]).to_blockchain().value
                        write_cursor.execute(
                            'INSERT OR IGNORE INTO evmtx_address_mappings '
                            '(address, tx_hash, chain_id, blockchain) VALUES(?, ?, ?, ?)',
                            (relevant_address, entry[0], entry[1], blockchain),
                        )
                except sqlcipher.IntegrityError as e:  # pylint: disable=no-member
                    if tuple_type == 'evm_transaction':
                        # if we reach here it means the transaction is already in the DB
                        # But this can't be avoided with the way we query etherscan
                        # right now since we don't query transactions in a specific
                        # time range, so duplicate addition attempts can happen.
                        # Also if we have transactions of one account sending to the
                        # other and both accounts are being tracked.
                        if relevant_address is not None:
                            blockchain = ChainID(entry[1]).to_blockchain().value
                            write_cursor.execute(
                                'INSERT OR IGNORE INTO evmtx_address_mappings '
                                '(address, tx_hash, chain_id, blockchain) VALUES(?, ?, ?, ?)',
                                (relevant_address, entry[0], entry[1], blockchain),
                            )
                        string_repr = db_tuple_to_str(entry, tuple_type)
                        log.debug(
                            f'Did not add "{string_repr}" to the DB due to "{str(e)}". '
                            f'Either it already exists or some constraint was hit.',
                        )
                        continue

                    string_repr = db_tuple_to_str(entry, tuple_type)
                    log.warning(
                        f'Did not add "{string_repr}" to the DB due to "{str(e)}".'
                        f'It either already exists or some other constraint was hit.',
                    )
                except sqlcipher.InterfaceError:  # pylint: disable=no-member
                    log.critical(f'Interface error with tuple: {entry}')

        except OverflowError:
            self.msg_aggregator.add_error(
                f'Failed to add "{tuple_type}" to the DB with overflow error. '
                f'Check the logs for more details',
            )
            log.error(
                f'Overflow error while trying to add "{tuple_type}" tuples to the'
                f' DB. Tuples: {tuples} with query: {query}',
            )

    def add_margin_positions(self, write_cursor: 'DBCursor', margin_positions: list[MarginPosition]) -> None:  # noqa: E501
        margin_tuples: list[tuple[Any, ...]] = []
        for margin in margin_positions:
            open_time = 0 if margin.open_time is None else margin.open_time
            margin_tuples.append((
                margin.identifier,
                margin.location.serialize_for_db(),
                open_time,
                margin.close_time,
                str(margin.profit_loss),
                margin.pl_currency.identifier,
                str(margin.fee),
                margin.fee_currency.identifier,
                margin.link,
                margin.notes,
            ))

        query = """
            INSERT INTO margin_positions(
              id,
              location,
              open_time,
              close_time,
              profit_loss,
              pl_currency,
              fee,
              fee_currency,
              link,
              notes)
            VALUES (?, ?, ?, ?, ?, ?, ?, ?, ?, ?)
        """
        self.write_tuples(write_cursor=write_cursor, tuple_type='margin_position', query=query, tuples=margin_tuples)  # noqa: E501

    def get_margin_positions(
            self,
            cursor: 'DBCursor',
            from_ts: Optional[Timestamp] = None,
            to_ts: Optional[Timestamp] = None,
            location: Optional[Location] = None,
    ) -> list[MarginPosition]:
        """Returns a list of margin positions optionally filtered by time and location

        The returned list is ordered from oldest to newest
        """
        query = 'SELECT * FROM margin_positions '
        if location is not None:
            query += f'WHERE location="{location.serialize_for_db()}" '
        query, bindings = form_query_to_filter_timestamps(query, 'close_time', from_ts, to_ts)
        results = cursor.execute(query, bindings)

        margin_positions = []
        for result in results:
            try:
                margin = MarginPosition.deserialize_from_db(result)
            except DeserializationError as e:
                self.msg_aggregator.add_error(
                    f'Error deserializing margin position from the DB. '
                    f'Skipping it. Error was: {str(e)}',
                )
                continue
            except UnknownAsset as e:
                self.msg_aggregator.add_error(
                    f'Error deserializing margin position from the DB. Skipping it. '
                    f'Unknown asset {e.identifier} found',
                )
                continue
            margin_positions.append(margin)

        return margin_positions

    def add_asset_movements(self, write_cursor: 'DBCursor', asset_movements: list[AssetMovement]) -> None:  # noqa: E501
        movement_tuples: list[tuple[Any, ...]] = []
        for movement in asset_movements:
            movement_tuples.append((
                movement.identifier,
                movement.location.serialize_for_db(),
                movement.category.serialize_for_db(),
                movement.timestamp,
                movement.asset.identifier,
                str(movement.amount),
                movement.fee_asset.identifier,
                str(movement.fee),
                movement.link,
                movement.address,
                movement.transaction_id,
            ))

        query = """
            INSERT INTO asset_movements(
              id,
              location,
              category,
              timestamp,
              asset,
              amount,
              fee_asset,
              fee,
              link,
              address,
              transaction_id
)
            VALUES (?, ?, ?, ?, ?, ?, ?, ?, ?, ?, ?)
        """
        self.write_tuples(write_cursor=write_cursor, tuple_type='asset_movement', query=query, tuples=movement_tuples)  # noqa: E501

    def get_asset_movements_and_limit_info(
            self,
            filter_query: AssetMovementsFilterQuery,
            has_premium: bool,
    ) -> tuple[list[AssetMovement], int]:
        """Gets all asset movements for the query from the DB

        Also returns how many are the total found for the filter
        """
        with self.conn.read_ctx() as cursor:
            movements = self.get_asset_movements(cursor, filter_query=filter_query, has_premium=has_premium)  # noqa: E501
            query, bindings = filter_query.prepare(with_pagination=False)
            query = 'SELECT COUNT(*) from asset_movements ' + query
            total_found_result = cursor.execute(query, bindings)
            return movements, total_found_result.fetchone()[0]

    def get_asset_movements(
            self,
            cursor: 'DBCursor',
            filter_query: AssetMovementsFilterQuery,
            has_premium: bool,
    ) -> list[AssetMovement]:
        """Returns a list of asset movements optionally filtered by the given filter.

        Returned list is ordered according to the passed filter query
        """
        query, bindings = filter_query.prepare()
        if has_premium:
            query = 'SELECT * from asset_movements ' + query
            results = cursor.execute(query, bindings)
        else:
            query = 'SELECT * FROM (SELECT * from asset_movements ORDER BY timestamp DESC LIMIT ?) ' + query  # noqa: E501
            results = cursor.execute(query, [FREE_ASSET_MOVEMENTS_LIMIT] + bindings)

        asset_movements = []
        for result in results:
            try:
                movement = AssetMovement.deserialize_from_db(result)
            except DeserializationError as e:
                self.msg_aggregator.add_error(
                    f'Error deserializing asset movement from the DB. '
                    f'Skipping it. Error was: {str(e)}',
                )
                continue
            except UnknownAsset as e:
                self.msg_aggregator.add_error(
                    f'Error deserializing asset movement from the DB. Skipping it. '
                    f'Unknown asset {e.identifier} found',
                )
                continue
            asset_movements.append(movement)

        return asset_movements

    # pylint: disable=no-self-use
    def get_entries_count(
            self,
            cursor: 'DBCursor',
            entries_table: Literal[
                'asset_movements',
                'trades',
                'evm_transactions',
                'ledger_actions',
                'eth2_daily_staking_details',
                'entries_notes',
                'user_notes',
                'assets',
            ],
            op: Literal['OR', 'AND'] = 'OR',
            **kwargs: Any,
    ) -> int:
        """Returns how many of a certain type of entry are saved in the DB"""
        cursorstr = f'SELECT COUNT(*) from {entries_table}'
        if len(kwargs) != 0:
            cursorstr += ' WHERE'
            cursorstr += op.join([f' {arg} = "{val}" ' for arg, val in kwargs.items()])
        cursorstr += ';'
        cursor.execute(cursorstr)
        return cursor.fetchone()[0]

    def delete_data_for_ethereum_address(self, write_cursor: 'DBCursor', address: ChecksumEvmAddress) -> None:  # noqa: E501
        """Deletes all ethereum related data from the DB for a single ethereum address"""
        other_eth_accounts = self.get_blockchain_accounts(write_cursor).eth
        if address in other_eth_accounts:
            other_eth_accounts.remove(address)

        write_cursor.execute('DELETE FROM used_query_ranges WHERE name = ?', (f'aave_events_{address}',))  # noqa: E501
        write_cursor.execute(
            'DELETE FROM used_query_ranges WHERE name = ?',
            (f'{BALANCER_EVENTS_PREFIX}_{address}',),
        )
        write_cursor.execute(
            'DELETE FROM used_query_ranges WHERE name = ?',
            (f'{UNISWAP_EVENTS_PREFIX}_{address}',),
        )
        write_cursor.execute(
            'DELETE FROM used_query_ranges WHERE name = ?',
            (f'{ETH2_DEPOSITS_PREFIX}_{address}',),
        )
        write_cursor.execute('DELETE FROM evm_accounts_details WHERE account = ?', (address,))
        write_cursor.execute('DELETE FROM aave_events WHERE address = ?', (address,))
        write_cursor.execute('DELETE FROM balancer_events WHERE address=?;', (address,))
        write_cursor.execute('DELETE FROM amm_events WHERE address=?;', (address,))
        write_cursor.execute(
            'DELETE FROM multisettings WHERE name LIKE "queried_address_%" AND value = ?',
            (address,),
        )
        loopring = DBLoopring(self)
        loopring.remove_accountid_mapping(write_cursor, address)

        dbtx = DBEvmTx(self)
        dbtx.delete_transactions(write_cursor=write_cursor, address=address, chain=SupportedBlockchain.ETHEREUM)  # noqa: E501
        write_cursor.execute('DELETE FROM eth2_deposits WHERE from_address=?;', (address,))

    def add_trades(self, write_cursor: 'DBCursor', trades: list[Trade]) -> None:
        trade_tuples: list[tuple[Any, ...]] = []
        for trade in trades:
            trade_tuples.append((
                trade.identifier,
                trade.timestamp,
                trade.location.serialize_for_db(),
                trade.base_asset.identifier,
                trade.quote_asset.identifier,
                trade.trade_type.serialize_for_db(),
                str(trade.amount),
                str(trade.rate),
                str(trade.fee) if trade.fee else None,
                trade.fee_currency.identifier if trade.fee_currency else None,
                trade.link,
                trade.notes,
            ))

        query = """
            INSERT INTO trades(
              id,
              timestamp,
              location,
              base_asset,
              quote_asset,
              type,
              amount,
              rate,
              fee,
              fee_currency,
              link,
              notes)
            VALUES (?, ?, ?, ?, ?, ?, ?, ?, ?, ?, ?, ?)
        """
        self.write_tuples(write_cursor=write_cursor, tuple_type='trade', query=query, tuples=trade_tuples)  # noqa: E501

    def edit_trade(
            self,
            write_cursor: 'DBCursor',
            old_trade_id: str,
            trade: Trade,
    ) -> tuple[bool, str]:
        write_cursor.execute(
            'UPDATE trades SET '
            '  id=?, '
            '  timestamp=?,'
            '  location=?,'
            '  base_asset=?,'
            '  quote_asset=?,'
            '  type=?,'
            '  amount=?,'
            '  rate=?,'
            '  fee=?,'
            '  fee_currency=?,'
            '  link=?,'
            '  notes=? '
            'WHERE id=?',
            (
                trade.identifier,
                trade.timestamp,
                trade.location.serialize_for_db(),
                trade.base_asset.identifier,
                trade.quote_asset.identifier,
                trade.trade_type.serialize_for_db(),
                str(trade.amount),
                str(trade.rate),
                str(trade.fee) if trade.fee else None,
                trade.fee_currency.identifier if trade.fee_currency else None,
                trade.link,
                trade.notes,
                old_trade_id,
            ),
        )
        if write_cursor.rowcount == 0:
            return False, 'Tried to edit non existing trade id'

        return True, ''

    def get_trades_and_limit_info(
            self,
            cursor: 'DBCursor',
            filter_query: TradesFilterQuery,
            has_premium: bool,
    ) -> tuple[list[Trade], int]:
        """Gets all trades for the query from the DB

        Also returns how many are the total found for the filter
        """
        trades = self.get_trades(cursor, filter_query=filter_query, has_premium=has_premium)
        query, bindings = filter_query.prepare(with_pagination=False)
        query = 'SELECT COUNT(*) from trades ' + query
        total_found_result = cursor.execute(query, bindings)
        return trades, total_found_result.fetchone()[0]

    def get_trades(self, cursor: 'DBCursor', filter_query: TradesFilterQuery, has_premium: bool) -> list[Trade]:  # noqa: E501
        """Returns a list of trades optionally filtered by various filters.

        The returned list is ordered according to the passed filter query"""
        query, bindings = filter_query.prepare()
        if has_premium:
            query = 'SELECT * from trades ' + query
            results = cursor.execute(query, bindings)
        else:
            query = 'SELECT * FROM (SELECT * from trades ORDER BY timestamp DESC LIMIT ?) ' + query  # noqa: E501
            results = cursor.execute(query, [FREE_TRADES_LIMIT] + bindings)

        trades = []
        for result in results:
            try:
                trade = Trade.deserialize_from_db(result)
            except DeserializationError as e:
                self.msg_aggregator.add_error(
                    f'Error deserializing trade from the DB. Skipping trade. Error was: {str(e)}',
                )
                continue
            except UnknownAsset as e:
                self.msg_aggregator.add_error(
                    f'Error deserializing trade from the DB. Skipping trade. '
                    f'Unknown asset {e.identifier} found',
                )
                continue
            trades.append(trade)

        return trades

    def delete_trades(self, write_cursor: 'DBCursor', trades_ids: list[str]) -> None:
        """Removes trades from the database using their `trade_id`.
        May raise:
        - InputError if any of the `trade_id` are non-existent.
        """
        write_cursor.executemany(
            'DELETE FROM trades WHERE id=?',
            [(trade_id,) for trade_id in trades_ids],
        )
        if write_cursor.rowcount != len(trades_ids):
            raise InputError('Tried to delete one or more non-existing trade(s)')

    def set_rotkehlchen_premium(self, credentials: PremiumCredentials) -> None:
        """Save the rotki premium credentials in the DB"""
        cursor = self.conn.cursor()
        # We don't care about previous value so simple insert or replace should work
        cursor.execute(
            'INSERT OR REPLACE INTO user_credentials'
            '(name, api_key, api_secret, passphrase) VALUES (?, ?, ?, ?)',
            ('rotkehlchen', credentials.serialize_key(), credentials.serialize_secret(), None),
        )
        self.conn.commit()
        cursor.close()
        # Do not update the last write here. If we are starting in a new machine
        # then this write is mandatory and to sync with data from server we need
        # an empty last write ts in that case

    def delete_premium_credentials(self) -> bool:
        """Delete the rotki premium credentials in the DB for the logged-in user"""
        with self.user_write() as cursor:
            try:
                cursor.execute(
                    'DELETE FROM user_credentials WHERE name=?', ('rotkehlchen',),
                )
            except sqlcipher.OperationalError as e:  # pylint: disable=no-member
                log.error(f'Could not delete rotki premium credentials: {str(e)}')
                return False
        return True

    def get_rotkehlchen_premium(self, cursor: 'DBCursor') -> Optional[PremiumCredentials]:
        cursor.execute(
            'SELECT api_key, api_secret FROM user_credentials where name="rotkehlchen";',
        )
        result = cursor.fetchone()
        if result is None:
            return None

        try:
            credentials = PremiumCredentials(
                given_api_key=result[0],
                given_api_secret=result[1],
            )
        except IncorrectApiKeyFormat:
            self.msg_aggregator.add_error(
                'Incorrect rotki API Key/Secret format found in the DB. Skipping ...',
            )
            return None

        return credentials

    def get_netvalue_data(
            self,
            from_ts: Timestamp,
            include_nfts: bool = True,
    ) -> tuple[list[str], list[str]]:
        """Get all entries of net value data from the DB"""
        with self.conn.read_ctx() as cursor:
            # Get the total location ("H") entries in ascending time
            cursor.execute(
                'SELECT timestamp, usd_value FROM timed_location_data '
                'WHERE location="H" AND timestamp >= ? ORDER BY timestamp ASC;',
                (from_ts,),
            )
            if not include_nfts:
                with self.conn.read_ctx() as nft_cursor:
                    nft_cursor.execute(
                        'SELECT timestamp, SUM(usd_value) FROM timed_balances WHERE '
                        'timestamp >= ? AND currency LIKE ? GROUP BY timestamp',
                        (from_ts, f'{NFT_DIRECTIVE}%'),
                    )
                    nft_values = {time: value for time, value in nft_cursor}

            data = []
            times_int = []
            for entry in cursor:
                times_int.append(entry[0])
                if include_nfts:
                    total = entry[1]
                else:
                    total = str(FVal(entry[1]) - FVal(nft_values.get(entry[0], 0)))
                data.append(total)
        return times_int, data

    def query_timed_balances(
            self,
            cursor: 'DBCursor',
            asset: Asset,
            from_ts: Optional[Timestamp] = None,
            to_ts: Optional[Timestamp] = None,
            balance_type: Optional[BalanceType] = None,
    ) -> list[SingleDBAssetBalance]:
        """Query all balance entries for an asset within a range of timestamps

        Can optionally filter by balance type
        """
        if from_ts is None:
            from_ts = Timestamp(0)
        if to_ts is None:
            to_ts = ts_now()

        settings = self.get_settings(cursor)
        querystr = (
            'SELECT timestamp, amount, usd_value, category FROM timed_balances '
            'WHERE timestamp BETWEEN ? AND ? AND currency=?'
        )
        bindings = [from_ts, to_ts, asset.identifier]

        if settings.treat_eth2_as_eth and asset.identifier == 'ETH':
            assert balance_type is not None, 'Asset balances and liabilities can\'t be queried at the same time when eth2 is equivalent to eth'  # noqa: E501
            querystr = querystr.replace('currency=?', 'currency IN (?,?)')
            bindings.append('ETH2')

        if balance_type is not None:
            querystr += ' AND category=?'
            bindings.append(balance_type.serialize_for_db())
        querystr += ' ORDER BY timestamp ASC;'

        cursor.execute(querystr, bindings)
        results = cursor.fetchall()
        balances = []
        results_length = len(results)
        for idx, result in enumerate(results):
            entry_time = result[0]
            category = BalanceType.deserialize_from_db(result[3])
            balances.append(
                SingleDBAssetBalance(
                    time=entry_time,
                    amount=FVal(result[1]),
                    usd_value=FVal(result[2]),
                    category=category,
                ),
            )
            if settings.ssf_0graph_multiplier == 0 or idx == results_length - 1:
                continue

            next_result_time = results[idx + 1][0]
            max_diff = settings.balance_save_frequency * HOUR_IN_SECONDS * settings.ssf_0graph_multiplier  # noqa: E501
            while next_result_time - entry_time > max_diff:
                entry_time = entry_time + settings.balance_save_frequency * HOUR_IN_SECONDS
                if entry_time >= next_result_time:
                    break

                balances.append(
                    SingleDBAssetBalance(
                        time=entry_time,
                        amount=ZERO,
                        usd_value=ZERO,
                        category=category,
                    ),
                )

        if settings.treat_eth2_as_eth and asset.identifier == 'ETH':
            return combine_asset_balances(balances)

        return balances

    def query_owned_assets(self, cursor: 'DBCursor') -> list[Asset]:
        """Query the DB for a list of all assets ever owned

        The assets are taken from:
        - Balance snapshots
        - Trades the user made
        - Manual balances
        """
        # TODO: Perhaps also add amm swaps here
        # but think on the performance. This is a synchronous api call so if
        # it starts taking too much time the calling logic needs to change
        results = set()
        for table_entry in TABLES_WITH_ASSETS:
            table_name = table_entry[0]
            columns = table_entry[1:]
            columns_str = ", ".join(columns)
            bindings: Union[tuple, tuple[str]] = ()
            condition = ''
            if table_name in ('manually_tracked_balances', 'timed_balances'):
                bindings = (BalanceType.LIABILITY.serialize_for_db(),)
                condition = ' WHERE category!=?'

            try:
                cursor.execute(
                    f'SELECT DISTINCT {columns_str} FROM {table_name} {condition};',
                    bindings,
                )
            except sqlcipher.OperationalError as e:    # pylint: disable=no-member
                log.error(f'Could not fetch assets from table {table_name}. {str(e)}')
                continue

            for result in cursor:
                for _, asset_id in enumerate(result):
                    try:
                        if asset_id is not None:
                            results.add(Asset(asset_id).check_existence())
                    except UnknownAsset:
                        if table_name == 'manually_tracked_balances':
                            self.msg_aggregator.add_warning(
                                f'Unknown/unsupported asset {asset_id} found in the '
                                f'manually tracked balances. Have you modified the assets DB? '
                                f'Make sure that the aforementioned asset is in there.',
                            )
                        else:
                            log.debug(
                                f'Unknown/unsupported asset {asset_id} found in the database '
                                f'If you believe this should be supported open an issue in github',
                            )

                        continue
                    except DeserializationError:
                        self.msg_aggregator.add_error(
                            f'Asset with non-string type {type(asset_id)} found in the '
                            f'database. Skipping it.',
                        )
                        continue

        return list(results)

    def update_owned_assets_in_globaldb(self, cursor: 'DBCursor') -> None:
        """Makes sure all owned assets of the user are in the Global DB"""
        assets = self.query_owned_assets(cursor)
        GlobalDBHandler().add_user_owned_assets(assets)

    # pylint: disable=no-self-use
    def add_asset_identifiers(self, write_cursor: 'DBCursor', asset_identifiers: list[str]) -> None:  # noqa: E501
        """Adds an asset to the user db asset identifier table"""
        write_cursor.executemany(
            'INSERT OR IGNORE INTO assets(identifier) VALUES(?);',
            [(x,) for x in asset_identifiers],
        )

    def add_globaldb_assetids(self, write_cursor: 'DBCursor') -> None:
        """Makes sure that all the GlobalDB asset identifiers are mirrored in the user DB"""
        cursor = GlobalDBHandler().conn.cursor()  # after succesfull update add all asset ids
        query = cursor.execute('SELECT identifier from assets;')
        self.add_asset_identifiers(write_cursor, [x[0] for x in query])

    def delete_asset_identifier(self, write_cursor: 'DBCursor', asset_id: str) -> None:
        """Deletes an asset identifier from the user db asset identifier table

        May raise:
        - InputError if a foreign key error is encountered during deletion
        """
        try:
            write_cursor.execute(
                'DELETE FROM assets WHERE identifier=?;',
                (asset_id,),
            )
        except sqlcipher.IntegrityError as e:  # pylint: disable=no-member
            raise InputError(
                f'Failed to delete asset with id {asset_id} from the DB since '
                f'the user owns it now or did some time in the past',
            ) from e

    def replace_asset_identifier(self, source_identifier: str, target_asset: Asset) -> None:
        """Replaces a given source identifier either both in the global or the local
        user DB with another given asset.

        May raise:
        - UnknownAsset if the source_identifier can be found nowhere
        - InputError if it's not possible to perform the replacement for some reason
        """
        globaldb = GlobalDBHandler()
        globaldb_data = globaldb.get_asset_data(identifier=source_identifier, form_with_incomplete_data=True)  # noqa: E501

        with self.conn.read_ctx() as cursor:
            userdb_query = cursor.execute(
                'SELECT COUNT(*) FROM assets WHERE identifier=?;', (source_identifier,),
            ).fetchone()[0]

        if userdb_query == 0 and globaldb_data is None:
            raise UnknownAsset(source_identifier)

        if globaldb_data is not None:
            globaldb.delete_asset_by_identifier(source_identifier)

        if userdb_query != 0:
            with self.user_write() as write_cursor:
                # the tricky part here is that we need to disable foreign keys for this
                # approach and disabling foreign keys needs a commit. So rollback is impossible.
                # But there is no way this can fail. (famous last words)
                write_cursor.executescript('PRAGMA foreign_keys = OFF;')
                write_cursor.execute(
                    'DELETE from assets WHERE identifier=?;',
                    (target_asset.identifier,),
                )
                write_cursor.executescript('PRAGMA foreign_keys = ON;')
                write_cursor.execute(
                    'UPDATE assets SET identifier=? WHERE identifier=?;',
                    (target_asset.identifier, source_identifier),
                )

    def get_latest_location_value_distribution(self) -> list[LocationData]:
        """Gets the latest location data

        Returns a list of `LocationData` all at the latest timestamp.
        Essentially this returns the distribution of netvalue across all locations
        """
        with self.conn.read_ctx() as cursor:
            cursor.execute(
                'SELECT timestamp, location, usd_value FROM timed_location_data WHERE '
                'timestamp=(SELECT MAX(timestamp) FROM timed_location_data) AND usd_value!=0;',
            )
            locations = []
            for result in cursor:
                locations.append(
                    LocationData(
                        time=result[0],
                        location=result[1],
                        usd_value=result[2],
                    ),
                )

        return locations

    def get_latest_asset_value_distribution(self) -> list[DBAssetBalance]:
        """Gets the latest asset distribution data

        Returns a list of `DBAssetBalance` all at the latest timestamp.
        Essentially this returns the distribution of netvalue across all assets

        This will NOT include liabilities

        The list is sorted by usd value going from higher to lower
        """
        with self.conn.read_ctx() as cursor:
            ignored_assets = self.get_ignored_assets(cursor)
            treat_eth2_as_eth = self.get_settings(cursor).treat_eth2_as_eth
            cursor.execute(
                'SELECT timestamp, currency, amount, usd_value, category FROM timed_balances '
                'WHERE timestamp=(SELECT MAX(timestamp) from timed_balances) AND category = ? '
                'ORDER BY CAST(usd_value AS REAL) DESC;',
                (BalanceType.ASSET.serialize_for_db(),),  # pylint: disable=no-member
            )
            asset_balances = []
            eth_balance = DBAssetBalance(
                time=Timestamp(0),
                category=BalanceType.ASSET,
                asset=A_ETH,
                amount=ZERO,
                usd_value=ZERO,
            )
            for result in cursor:
                asset = Asset(result[1]).check_existence()
                time = Timestamp(result[0])
                amount = FVal(result[2])
                usd_value = FVal(result[3])
                if asset in ignored_assets:
                    continue
                # show eth & eth2 as eth in value distribution by asset
                if treat_eth2_as_eth is True and asset in (A_ETH, A_ETH2):
                    eth_balance.time = time
                    eth_balance.amount = eth_balance.amount + amount
                    eth_balance.usd_value = eth_balance.usd_value + usd_value
                else:
                    asset_balances.append(
                        DBAssetBalance(
                            time=time,
                            asset=asset,
                            amount=amount,
                            usd_value=usd_value,
                            category=BalanceType.deserialize_from_db(result[4]),
                        ),
                    )
            # only add the eth_balance if it contains a balance > 0
            if eth_balance.amount > ZERO:
                # respect descending order `usd_value`
                for index, balance in enumerate(asset_balances):
                    if eth_balance.usd_value > balance.usd_value:
                        asset_balances.insert(index, eth_balance)
                        break
                else:
                    asset_balances.append(eth_balance)
        return asset_balances

    def get_tags(self, cursor: 'DBCursor') -> dict[str, Tag]:
        tags_mapping: dict[str, Tag] = {}
        cursor.execute(
            'SELECT name, description, background_color, foreground_color FROM tags;',
        )
        for result in cursor:
            name = result[0]
            description = result[1]

            if description is not None and not isinstance(description, str):
                self.msg_aggregator.add_warning(
                    f'Tag {name} with invalid description found in the DB. Skipping tag',
                )
                continue

            try:
                background_color = deserialize_hex_color_code(result[2])
                foreground_color = deserialize_hex_color_code(result[3])
            except DeserializationError as e:
                self.msg_aggregator.add_warning(
                    f'Tag {name} with invalid color code found in the DB. {str(e)}. Skipping tag',
                )
                continue

            tags_mapping[name] = Tag(
                name=name,
                description=description,
                background_color=background_color,
                foreground_color=foreground_color,
            )

        return tags_mapping

    def add_tag(
            self,
            write_cursor: 'DBCursor',
            name: str,
            description: Optional[str],
            background_color: HexColorCode,
            foreground_color: HexColorCode,
    ) -> None:
        """Adds a new tag to the DB

        Raises:
        - TagConstraintError: If the tag with the given name already exists
        """
        try:
            write_cursor.execute(
                'INSERT INTO tags'
                '(name, description, background_color, foreground_color) VALUES (?, ?, ?, ?)',
                (name, description, background_color, foreground_color),
            )
        except sqlcipher.DatabaseError as e:  # pylint: disable=no-member
            msg = str(e)
            if 'UNIQUE constraint failed: tags.name' in msg:
                raise TagConstraintError(
                    f'Tag with name {name} already exists. Tag name matching is case insensitive.',
                ) from e

            # else something really bad happened
            log.error('Unexpected DB error: {msg} while adding a tag')
            raise

    def edit_tag(
            self,
            write_cursor: 'DBCursor',
            name: str,
            description: Optional[str],
            background_color: Optional[HexColorCode],
            foreground_color: Optional[HexColorCode],
    ) -> None:
        """Edits a tag already existing in the DB

        Raises:
        - TagConstraintError: If the tag name to edit does not exist in the DB
        - InputError: If no field to edit was given.
        """
        query_values = []
        querystr = 'UPDATE tags SET '
        if description is not None:
            querystr += 'description = ?,'
            query_values.append(description)
        if background_color is not None:
            querystr += 'background_color = ?,'
            query_values.append(background_color)
        if foreground_color is not None:
            querystr += 'foreground_color = ?,'
            query_values.append(foreground_color)

        if len(query_values) == 0:
            raise InputError(f'No field was given to edit for tag "{name}"')

        querystr = querystr[:-1] + 'WHERE name = ?;'
        query_values.append(name)
        write_cursor.execute(querystr, query_values)
        if write_cursor.rowcount < 1:
            raise TagConstraintError(
                f'Tried to edit tag with name "{name}" which does not exist',
            )

    def delete_tag(self, write_cursor: 'DBCursor', name: str) -> None:
        """Deletes a tag already existing in the DB

        Raises:
        - TagConstraintError: If the tag name to delete does not exist in the DB
        """
        # Delete the tag mappings for all affected accounts
        write_cursor.execute(
            'DELETE FROM tag_mappings WHERE '
            'tag_name = ?;', (name,),
        )
        write_cursor.execute('DELETE from tags WHERE name = ?;', (name,))
        if write_cursor.rowcount < 1:
            raise TagConstraintError(
                f'Tried to delete tag with name "{name}" which does not exist',
            )

    def ensure_tags_exist(
            self,
            cursor: 'DBCursor',
            given_data: Union[
                list[BlockchainAccountData],
                list[ManuallyTrackedBalance],
                list[XpubData],
            ],
            action: Literal['adding', 'editing'],
            data_type: Literal['blockchain accounts', 'manually tracked balances', 'bitcoin xpub', 'bitcoin cash xpub'],  # noqa: 501
    ) -> None:
        """Make sure that tags included in the data exist in the DB

        May Raise:
        - TagConstraintError if the tags don't exist in the DB
        """
        existing_tags = self.get_tags(cursor)
        # tag comparison is case-insensitive
        existing_tag_keys = [key.lower() for key in existing_tags]

        unknown_tags: set[str] = set()
        for entry in given_data:
            if entry.tags is not None:
                unknown_tags.update(
                    # tag comparison is case-insensitive
                    {t.lower() for t in entry.tags}.difference(existing_tag_keys),
                )

        if len(unknown_tags) != 0:
            raise TagConstraintError(
                f'When {action} {data_type}, unknown tags '
                f'{", ".join(unknown_tags)} were found',
            )

    def add_bitcoin_xpub(
            self,
            write_cursor: 'DBCursor',
            xpub_data: XpubData,
    ) -> None:
        """Add the xpub to the DB

        May raise:
        - InputError if the xpub data already exist
        """
        try:
            write_cursor.execute(
                'INSERT INTO xpubs(xpub, derivation_path, label, blockchain) '
                'VALUES (?, ?, ?, ?)',
                (
                    xpub_data.xpub.xpub,
                    xpub_data.serialize_derivation_path_for_db(),
                    xpub_data.label,
                    xpub_data.blockchain.value,
                ),
            )
        except sqlcipher.IntegrityError as e:  # pylint: disable=no-member
            raise InputError(
                f'Xpub {xpub_data.xpub.xpub} for {xpub_data.blockchain.value} with '
                f'derivation path {xpub_data.derivation_path} is already tracked',
            ) from e

    def delete_bitcoin_xpub(
            self,
            write_cursor: 'DBCursor',
            xpub_data: XpubData,
    ) -> None:
        """Deletes an xpub from the DB. Also deletes all derived addresses and mappings

        May raise:
        - InputError if the xpub does not exist in the DB
        """
        write_cursor.execute(
            'SELECT COUNT(*) FROM xpubs WHERE xpub=? AND derivation_path IS ? AND blockchain=?;',
            (
                xpub_data.xpub.xpub,
                xpub_data.serialize_derivation_path_for_db(),
                xpub_data.blockchain.value,
            ),
        )
        if write_cursor.fetchone()[0] == 0:
            derivation_str = (
                'no derivation path' if xpub_data.derivation_path is None else
                f'derivation path {xpub_data.derivation_path}'
            )
            raise InputError(
                f'Tried to remove non existing xpub {xpub_data.xpub.xpub} '
                f'for {xpub_data.blockchain.value} with {derivation_str}',
            )

        # Delete the tag mappings for all derived addresses
        write_cursor.execute(
            'DELETE FROM tag_mappings WHERE '
            'object_reference IN ('
            'SELECT address from xpub_mappings WHERE xpub=? AND derivation_path IS ? AND blockchain=?);',  # noqa: E501
            (
                xpub_data.xpub.xpub,
                xpub_data.serialize_derivation_path_for_db(),
                xpub_data.blockchain.value,
            ),
        )
        # Delete the tag mappings for the xpub itself (type ignore is for xpub is not None
        key = xpub_data.xpub.xpub + xpub_data.serialize_derivation_path_for_db()  # type: ignore
        write_cursor.execute('DELETE FROM tag_mappings WHERE object_reference=?', (key,))
        # Delete any derived addresses
        write_cursor.execute(
            'DELETE FROM blockchain_accounts WHERE blockchain=? AND account IN ('
            'SELECT address from xpub_mappings WHERE xpub=? AND derivation_path IS ? AND blockchain=?);',  # noqa: E501
            (
                xpub_data.blockchain.value,
                xpub_data.xpub.xpub,
                xpub_data.serialize_derivation_path_for_db(),
                xpub_data.blockchain.value,
            ),
        )
        # And then finally delete the xpub itself
        write_cursor.execute(
            'DELETE FROM xpubs WHERE xpub=? AND derivation_path IS ? AND blockchain=?;',
            (
                xpub_data.xpub.xpub,
                xpub_data.serialize_derivation_path_for_db(),
                xpub_data.blockchain.value,
            ),
        )

    def edit_bitcoin_xpub(self, write_cursor: 'DBCursor', xpub_data: XpubData) -> None:
        """Edit the xpub tags and label

        May raise:
        - InputError if the xpub data already exist
        """
        try:
            key = xpub_data.xpub.xpub + xpub_data.serialize_derivation_path_for_db()  # type: ignore # noqa: E501
            # Delete the tag mappings for the xpub itself (type ignore is for xpub is not None)
            write_cursor.execute('DELETE FROM tag_mappings WHERE object_reference=?', (key,))
            insert_tag_mappings(
                # if we got tags add them to the xpub
                write_cursor=write_cursor,
                data=[xpub_data],
                object_reference_keys=['xpub.xpub', 'derivation_path'],
            )
            write_cursor.execute(
                'UPDATE xpubs SET label=? WHERE xpub=? AND derivation_path=? AND blockchain=?',
                (
                    xpub_data.label,
                    xpub_data.xpub.xpub,
                    xpub_data.serialize_derivation_path_for_db(),
                    xpub_data.blockchain.value,
                ),
            )
        except sqlcipher.IntegrityError as e:  # pylint: disable=no-member
            raise InputError(
                f'There was an error when updating Xpub {xpub_data.xpub.xpub} with '
                f'derivation path {xpub_data.derivation_path}',
            ) from e

    def get_bitcoin_xpub_data(
            self,
            cursor: 'DBCursor',
            blockchain: Literal[SupportedBlockchain.BITCOIN, SupportedBlockchain.BITCOIN_CASH],
    ) -> list[XpubData]:
        query = cursor.execute(
            'SELECT A.xpub, A.blockchain, A.derivation_path, A.label, '
            'group_concat(B.tag_name,",") FROM xpubs as A LEFT OUTER JOIN tag_mappings AS B ON '
            'B.object_reference = A.xpub || A.derivation_path WHERE A.blockchain=? GROUP BY A.xpub || A.derivation_path',  # noqa: E501
            (blockchain.value,),
        )
        result = []
        for entry in query:
            tags = deserialize_tags_from_db(entry[4])
            result.append(XpubData(
                xpub=HDKey.from_xpub(entry[0], path='m'),
                blockchain=SupportedBlockchain.deserialize(entry[1]),  # type: ignore
                derivation_path=deserialize_derivation_path_for_db(entry[2]),
                label=entry[3],
                tags=tags,
            ))

        return result

    def get_last_consecutive_xpub_derived_indices(self, cursor: 'DBCursor', xpub_data: XpubData) -> tuple[int, int]:  # noqa: E501
        """
        Get the last known receiving and change derived indices from the given
        xpub that are consecutive since the beginning.

        For example if we have derived indices 0, 1, 4, 5 then this will return 1.

        This tells us from where to start deriving again safely
        """
        returned_indices = []
        for acc_idx in (0, 1):
            query = cursor.execute(
                'SELECT derived_index from xpub_mappings WHERE xpub=? AND '
                'derivation_path IS ? AND account_index=? AND blockchain = ?;',
                (
                    xpub_data.xpub.xpub,
                    xpub_data.serialize_derivation_path_for_db(),
                    acc_idx,
                    xpub_data.blockchain.value,
                ),
            )
            prev_index = -1
            for result in query:
                index = int(result[0])
                if index != prev_index + 1:
                    break

                prev_index = index

            returned_indices.append(0 if prev_index == -1 else prev_index)

        return tuple(returned_indices)  # type: ignore

    def get_addresses_to_xpub_mapping(
            self,
            cursor: 'DBCursor',
            blockchain: Literal[SupportedBlockchain.BITCOIN, SupportedBlockchain.BITCOIN_CASH],
            addresses: list[BTCAddress],
    ) -> dict[BTCAddress, XpubData]:
        data = {}
        for address in addresses:
            cursor.execute(
                'SELECT B.address, A.xpub, A.derivation_path FROM xpubs as A '
                'LEFT OUTER JOIN xpub_mappings as B '
                'ON B.xpub = A.xpub AND B.derivation_path IS A.derivation_path AND B.blockchain = A.blockchain '  # noqa: E501
                'WHERE B.address=? AND B.blockchain=?;', (address, blockchain.value),
            )
            result = cursor.fetchall()
            if len(result) == 0:
                continue

            data[result[0][0]] = XpubData(
                xpub=HDKey.from_xpub(result[0][1], path='m'),
                blockchain=blockchain,
                derivation_path=deserialize_derivation_path_for_db(result[0][2]),
            )

        return data

    def ensure_xpub_mappings_exist(
            self,
            write_cursor: 'DBCursor',
            xpub_data: XpubData,
            derived_addresses_data: list[XpubDerivedAddressData],
    ) -> None:
        """Create if not existing the mappings between the addresses and the xpub"""
        tuples = [
            (
                x.address,
                xpub_data.xpub.xpub,
                '' if xpub_data.derivation_path is None else xpub_data.derivation_path,
                x.account_index,
                x.derived_index,
                xpub_data.blockchain.value,
            ) for x in derived_addresses_data
        ]
        for entry in tuples:
            try:
                write_cursor.execute(
                    'INSERT INTO xpub_mappings'
                    '(address, xpub, derivation_path, account_index, derived_index, blockchain) '
                    'VALUES (?, ?, ?, ?, ?, ?)',
                    entry,
                )
            except sqlcipher.IntegrityError:  # pylint: disable=no-member
                # mapping already exists
                continue

    def _ensure_data_integrity(
            self,
            cursor: 'DBCursor',
            table_name: str,
            klass: Union[type[Trade], type[AssetMovement], type[MarginPosition]],
    ) -> None:
        updates: list[tuple[str, str]] = []
        log.debug(f'db integrity: start {table_name}')
        cursor.execute(f'SELECT * from {table_name};')
        for result in cursor:
            try:
                obj = klass.deserialize_from_db(result)
            except (DeserializationError, UnknownAsset):
                continue

            db_id = result[0]
            actual_id = obj.identifier
            if actual_id != db_id:
                updates.append((actual_id, db_id))

        log.debug(f'db integrity: check updates {table_name}')
        if len(updates) != 0:
            log.debug(
                f'Found {len(updates)} identifier discrepancies in the DB '
                f'for {table_name}. Correcting...',
            )
            with self.user_write() as write_cursor:
                write_cursor.executemany(f'UPDATE {table_name} SET id = ? WHERE id =?;', updates)
        log.debug(f'db integrity: end {table_name}')

    def ensure_data_integrity(self) -> None:
        """Runs some checks for data integrity of the DB that can't be verified by SQLite

        For now it mostly tackles https://github.com/rotki/rotki/issues/3010 ,
        the problem of identifiers of trades, asset movements and margin positions
        changing and no longer corresponding to the calculated id.
        """
        start_time = ts_now()
        log.debug('Starting DB data integrity check')
        with self.conn.read_ctx() as cursor:
            self._ensure_data_integrity(cursor, 'trades', Trade)
            self._ensure_data_integrity(cursor, 'asset_movements', AssetMovement)
            self._ensure_data_integrity(cursor, 'margin_positions', MarginPosition)
        log.debug(f'DB data integrity check finished after {ts_now() - start_time} seconds')

    def get_db_info(self, cursor: 'DBCursor') -> dict[str, Any]:
        filepath = self.user_data_dir / 'rotkehlchen.db'
        size = Path(self.user_data_dir / 'rotkehlchen.db').stat().st_size
        version = self.get_setting(cursor, 'version')
        return {
            'filepath': str(filepath),
            'size': int(size),
            'version': int(version),
        }

    def get_backups(self) -> list[dict[str, Any]]:
        """Returns a list of tuples with possible backups of the user DB"""
        backups = []
        for root, _, files in os.walk(self.user_data_dir):
            for filename in files:
                match = DB_BACKUP_RE.search(filename)
                if match:
                    timestamp = match.group(1)
                    version = match.group(2)
                    try:
                        size: Optional[int] = Path(Path(root) / filename).stat().st_size
                    except OSError:
                        size = None
                    backups.append({
                        'time': int(timestamp),
                        'version': int(version),
                        'size': size,
                    })

        return backups

    def create_db_backup(self) -> Path:
        """May raise:
        - OSError
        """
        with self.conn.read_ctx() as cursor:
            version = self.get_setting(cursor, 'version')
        new_db_filename = f'{ts_now()}_rotkehlchen_db_v{version}.backup'
        new_db_path = self.user_data_dir / new_db_filename
        shutil.copyfile(
            self.user_data_dir / 'rotkehlchen.db',
            new_db_path,
        )
        return new_db_path

    def get_associated_locations(self) -> set[Location]:
        with self.conn.read_ctx() as cursor:
            cursor.execute(
                'SELECT location FROM trades UNION '
                'SELECT location FROM asset_movements UNION '
                'SELECT location FROM ledger_actions UNION '
                'SELECT location FROM margin_positions UNION '
                'SELECT location FROM user_credentials UNION '
                'SELECT location FROM history_events',
            )
            locations = {Location.deserialize_from_db(loc[0]) for loc in cursor}
            cursor.execute('SELECT DISTINCT type FROM amm_events')
            for event_type in cursor:
                if EventType.deserialize_from_db(event_type[0]) in (EventType.MINT_SUSHISWAP, EventType.BURN_SUSHISWAP):  # noqa: E501
                    locations.add(Location.SUSHISWAP)
                else:
                    locations.add(Location.UNISWAP)
            cursor.execute('SELECT COUNT(*) FROM balancer_events')
            if cursor.fetchone()[0] >= 1:  # should always return number
                locations.add(Location.BALANCER)
        return locations

    def should_save_balances(self, cursor: 'DBCursor') -> bool:
        """
        Returns whether or not we can save data to the database depending on
        the balance data saving frequency setting
        """
        last_save = self.get_last_balance_save_time(cursor)
        settings = self.get_settings(cursor)
        # Setting is saved in hours, convert to seconds here
        period = settings.balance_save_frequency * 60 * 60
        now = ts_now()
        return now - last_save > period

    def get_rpc_nodes(
            self,
            blockchain: SupportedBlockchain,
            only_active: bool = False,
    ) -> list[WeightedNode]:
        """
        Get all the nodes in the database. If only_active is set to true only the nodes that
        have the column active set to True will be returned.
        """
        with self.conn.read_ctx() as cursor:
            if only_active:
                cursor.execute('SELECT identifier, name, endpoint, owned, weight, active, blockchain FROM rpc_nodes WHERE blockchain=? AND active=1 AND (CAST(weight as decimal) != 0 OR owned == 1) ORDER BY name;', (blockchain.value,))  # noqa: E501
            else:
                cursor.execute(
                    'SELECT identifier, name, endpoint, owned, weight, active, blockchain FROM rpc_nodes WHERE blockchain=? ORDER BY name;', (blockchain.value,),  # noqa: E501
                )
            return [
                WeightedNode(
                    identifier=entry[0],
                    node_info=NodeName(
                        name=entry[1],
                        endpoint=entry[2],
                        owned=bool(entry[3]),
                        blockchain=SupportedBlockchain(entry[6]),  # type: ignore
                    ),
                    weight=FVal(entry[4]),
                    active=bool(entry[5]),
                )
                for entry in cursor
            ]

    def rebalance_rpc_nodes_weights(
            self,
            write_cursor: 'DBCursor',
            proportion_to_share: FVal,
            exclude_identifier: Optional[int],
            blockchain: SupportedBlockchain,
    ) -> None:
        """
        Weights for nodes have to be in the range between 0 and 1. This function adjusts the
        weights of all other nodes to keep the proportions correct. After setting a node weight
        to X, the `proportion_to_share` between all remaining nodes becomes `1 - X`.
        exclude_identifier is the identifier of the node whose weight we add or edit.
        In case of deletion it's omitted and `None`is passed.
        """
        if exclude_identifier is None:
            write_cursor.execute('SELECT identifier, weight FROM rpc_nodes WHERE owned=0 AND blockchain=?', (blockchain.value,))  # noqa: E501
        else:
            write_cursor.execute(
                'SELECT identifier, weight FROM rpc_nodes WHERE identifier !=? AND owned=0 AND blockchain=?',  # noqa: E501
                (exclude_identifier, blockchain.value),
            )
        new_weights = []
        nodes_weights = write_cursor.fetchall()
        weight_sum = sum(FVal(node[1]) for node in nodes_weights)
        for node_id, weight in nodes_weights:

            if exclude_identifier:
                new_weight = FVal(weight) / weight_sum * proportion_to_share if weight_sum != ZERO else ZERO  # noqa: E501
            else:
                new_weight = FVal(weight) / weight_sum if weight_sum != ZERO else ZERO
            new_weights.append((str(new_weight), node_id))

        write_cursor.executemany(
            'UPDATE rpc_nodes SET weight=? WHERE identifier=?',
            new_weights,
        )

    def add_rpc_node(self, node: WeightedNode) -> None:
        """
        Adds a new rpc node.
        """
        with self.user_write() as cursor:
            try:
                cursor.execute(
                    'INSERT INTO rpc_nodes(name, endpoint, owned, active, weight, blockchain) VALUES (?, ?, ?, ?, ?, ?)',   # noqa: E501
                    node.serialize_for_db(),
                )
            except sqlcipher.IntegrityError as e:  # pylint: disable=no-member
                raise InputError(
                    f'Node for {node.node_info.blockchain} with name {node.node_info.name} '
                    f'already exists in db',
                ) from e
            self.rebalance_rpc_nodes_weights(
                write_cursor=cursor,
                proportion_to_share=ONE - node.weight,
                exclude_identifier=cursor.lastrowid,
                blockchain=node.node_info.blockchain,
            )

    def update_rpc_node(self, node: WeightedNode) -> None:
        """
        Edits an existing rpc node.
        Note: we don't allow editing the blockchain field.
        May raise:
        - InputError if no entry with such
        """
        with self.user_write() as cursor:
            cursor.execute(
                'UPDATE rpc_nodes SET name=?, endpoint=?, owned=?, active=?, weight=? WHERE identifier=? AND blockchain=?',  # noqa: E501
                (
                    node.node_info.name,
                    node.node_info.endpoint,
                    node.node_info.owned,
                    node.active,
                    str(node.weight),
                    node.identifier,
                    node.node_info.blockchain.value,
                ),
            )

            if cursor.rowcount == 0:
                raise InputError(f'Node with identifier {node.identifier} doesn\'t exist')

            self.rebalance_rpc_nodes_weights(
                write_cursor=cursor,
                proportion_to_share=ONE - node.weight,
                exclude_identifier=node.identifier,
                blockchain=node.node_info.blockchain,
            )

    def delete_rpc_node(self, identifier: int, blockchain: SupportedBlockchain) -> None:
        """Delete a rpc node by identifier and blockchain.
        May raise:
        - InputError if no entry with such identifier is in the database.
        """
        with self.user_write() as cursor:
            cursor.execute('DELETE FROM rpc_nodes WHERE identifier=? AND blockchain=?', (identifier, blockchain.value))   # noqa: E501
            if cursor.rowcount == 0:
                raise InputError(f'node with id {identifier} and blockchain {blockchain.value} was not found in the database')  # noqa: E501
            self.rebalance_rpc_nodes_weights(
                write_cursor=cursor,
                proportion_to_share=ONE,
                exclude_identifier=None,
                blockchain=blockchain,
            )

    def get_user_notes(
            self,
            filter_query: UserNotesFilterQuery,
            cursor: 'DBCursor',
            has_premium: bool,
    ) -> list[UserNote]:
        """Returns all the notes created by a user filtered by the given filter"""
        query, bindings = filter_query.prepare()
        if has_premium:
            query = 'SELECT identifier, title, content, location, last_update_timestamp, is_pinned FROM user_notes ' + query  # noqa: E501
            cursor.execute(query, bindings)
        else:
            query = 'SELECT identifier, title, content, location, last_update_timestamp, is_pinned FROM (SELECT identifier, title, content, location, last_update_timestamp, is_pinned from user_notes ORDER BY last_update_timestamp DESC LIMIT ?) ' + query  # noqa: E501
            cursor.execute(query, [FREE_USER_NOTES_LIMIT] + bindings)

        return [UserNote.deserialize_from_db(entry) for entry in cursor]

    def get_user_notes_and_limit_info(
            self,
            filter_query: UserNotesFilterQuery,
            cursor: 'DBCursor',
            has_premium: bool,
    ) -> tuple[list[UserNote], int]:
        """Gets all user_notes for the query from the DB

        Also returns how many are the total found for the filter
        """
        user_notes = self.get_user_notes(filter_query=filter_query, cursor=cursor, has_premium=has_premium)  # noqa: E501
        query, bindings = filter_query.prepare(with_pagination=False)
        query = 'SELECT COUNT(*) from user_notes ' + query
        total_found_result = cursor.execute(query, bindings)
        return user_notes, total_found_result.fetchone()[0]

    def add_user_note(
            self,
            title: str,
            content: str,
            location: str,
            is_pinned: bool,
            has_premium: bool,
    ) -> int:
        """Add a user_note entry to the DB"""
        with self.user_write() as write_cursor:
            if has_premium is False:
                num_user_notes = self.get_entries_count(
                    cursor=write_cursor,
                    entries_table='user_notes',
                )
                if num_user_notes >= FREE_USER_NOTES_LIMIT:
                    msg = (
                        f'The limit of {FREE_USER_NOTES_LIMIT} user notes has been '
                        f'reached in the free plan. To get more notes you can upgrade to '
                        f'premium: https://rotki.com/products'
                    )
                    raise InputError(msg)

            write_cursor.execute(
                'INSERT INTO user_notes(title, content, location, last_update_timestamp, is_pinned) VALUES(?, ?, ?, ?, ?)',  # noqa: E501
                (title, content, location, ts_now(), is_pinned),
            )
            return write_cursor.lastrowid

    def edit_user_note(self, user_note: UserNote) -> None:
        """Edit an already existing user_note entry's content.
        May raise:
        - InputError if editing a user note that does not exist.
        """
        with self.user_write() as write_cursor:
            write_cursor.execute(
                'UPDATE user_notes SET title=?, content=?, last_update_timestamp=?, is_pinned=? WHERE identifier=?',  # noqa: E501
                (
                    user_note.title,
                    user_note.content,
                    ts_now(),
                    user_note.is_pinned,
                    user_note.identifier,
                ),
            )
            if write_cursor.rowcount == 0:
                raise InputError(f'User note with identifier {user_note.identifier} does not exist')  # noqa: E501

    def delete_user_note(self, identifier: int) -> None:
        """Delete user note entry from the DB.
        May raise:
        - InputError if identifier not present in DB.
        """
        with self.user_write() as write_cursor:
            write_cursor.execute('DELETE FROM user_notes WHERE identifier=?', (identifier,))
            if write_cursor.rowcount == 0:
                raise InputError(f'User note with identifier {identifier} not found in database')

    def get_nft_mappings(self, identifiers: list[str]) -> dict[str, dict]:
        """
        Given a list of nft identifiers, return a list of nft info (id, name, collection_name)
        for those identifiers.
        """
        result = {}
        with self.conn.read_ctx() as cursor:
            cursor.execute(
                f'SELECT identifier, name, collection_name, image_url FROM nfts WHERE '
                f'identifier IN ({",".join("?" * len(identifiers))})',
                identifiers,
            )
            serialized_nft_type = AssetType.NFT.serialize()
            for entry in cursor:
                result[entry[0]] = {
                    'name': entry[1],
                    'asset_type': serialized_nft_type,
                    'collection_name': entry[2],
                    'image_url': entry[3],
                }

        return result

    def get_blockchain_account_label(
            self,
            cursor: 'DBCursor',
            blockchain: SupportedBlockchain,
            address: BlockchainAddress,
    ) -> Optional[str]:
        """Returns the label for a specific blockchain account.
        Returns None if either there is no label set or the account doesn't exist in database.
        """
        query = cursor.execute(
            'SELECT label FROM blockchain_accounts '
            'WHERE blockchain=? AND account=?',
            (blockchain.value, address),
        )
        result = query.fetchone()

        return None if result is None else result[0]<|MERGE_RESOLUTION|>--- conflicted
+++ resolved
@@ -1245,15 +1245,11 @@
 
         returned_list = []
         for (key, value) in cursor:
-<<<<<<< HEAD
             if key == EVM_ACCOUNTS_DETAILS_LAST_QUERIED_TS:
-=======
-            if key == ACCOUNTS_DETAILS_LAST_QUERIED_TS:
                 # At the moment last_queried_timestamp is not used. It used to be a cache for the
                 # query but since we made token detection not run it is no longer used, but is
                 # written. This will probably change in the future again. Related issue:
                 # https://github.com/rotki/rotki/issues/5252
->>>>>>> a5152a94
                 last_queried_ts = deserialize_timestamp(value)
             else:  # should be EVM_ACCOUNTS_DETAILS_TOKENS
                 try:
@@ -1308,13 +1304,8 @@
         )
         # Delete previous entries for tokens
         write_cursor.execute(
-<<<<<<< HEAD
-            'DELETE FROM evm_accounts_details WHERE account=? AND chain_id=? AND KEY=?',
-            (address, chain_id, EVM_ACCOUNTS_DETAILS_TOKENS),
-=======
-            'DELETE FROM accounts_details WHERE account=? AND blockchain=? AND KEY IN(?, ?)',
-            (address, blockchain.serialize(), ACCOUNTS_DETAILS_TOKENS, ACCOUNTS_DETAILS_LAST_QUERIED_TS),  # noqa: E501
->>>>>>> a5152a94
+            'DELETE FROM evm_accounts_details WHERE account=? AND chain_id=? AND KEY IN(?, ?)',
+            (address, chain_id, EVM_ACCOUNTS_DETAILS_TOKENS, EVM_ACCOUNTS_DETAILS_LAST_QUERIED_TS),
         )
         # Insert new values
         write_cursor.executemany(
