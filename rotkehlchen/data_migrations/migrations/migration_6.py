--- conflicted
+++ resolved
@@ -87,11 +87,7 @@
     nodes_to_connect = rotki.data.db.get_rpc_nodes(blockchain=SupportedBlockchain.ETHEREUM, only_active=True)  # noqa: E501
     # when we sync a remote database the migrations are executed but the chain_manager
     # has not been created yet
-<<<<<<< HEAD
-    if hasattr(rotki, 'chain_manger') is True:
-        rotki.chains_aggregator.ethereum.node_inquirer.connect_to_multiple_nodes(nodes_to_connect)  # noqa: E501
-=======
-    if (chain_manager := getattr(rotki, 'chain_manager', None)) is not None:
-        chain_manager.ethereum.connect_to_multiple_nodes(nodes_to_connect)
->>>>>>> 53412c71
+    if (chains_aggregator := getattr(rotki, 'chains_aggregator', None)) is not None:
+        chains_aggregator.ethereum.node_inquirer.connect_to_multiple_nodes(nodes_to_connect)
+
     log.debug('Exit data_migration_6')