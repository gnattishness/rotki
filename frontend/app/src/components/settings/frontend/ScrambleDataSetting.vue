<script setup lang="ts">
const { scrambleData: enabled, scrambleMultiplier: multiplier } =
  useSessionSettingsStore();

const scrambleData = ref<boolean>(false);
const scrambleMultiplier = ref<string>('0');

onMounted(() => {
  set(scrambleData, get(enabled));
  set(scrambleMultiplier, get(multiplier).toString());
});

<<<<<<< HEAD
const { t } = useI18n();
=======
const randomMultiplier = () => {
  set(scrambleMultiplier, generateRandomScrambleMultiplier().toString());
};

const { t, tc } = useI18n();
>>>>>>> 13778722
const css = useCssModule();
</script>

<template>
  <div>
    <settings-option
      #default="{ error, success, update }"
      setting="scrambleData"
      session-setting
      :error-message="t('frontend_settings.validation.scramble.error')"
    >
      <v-switch
        v-model="scrambleData"
        class="general-settings__fields__scramble-data"
        :label="t('frontend_settings.label.scramble')"
        :success-messages="success"
        :error-messages="error"
        @change="update($event)"
      />
    </settings-option>
    <settings-option
      #default="{ error, success, update }"
      class="pt-4"
      setting="scrambleMultiplier"
      session-setting
    >
      <div :class="css.multiplier">
        <amount-input
          v-model="scrambleMultiplier"
          class="general-settings__fields__scramble-multiplier"
          :label="t('frontend_settings.label.scramble_multiplier')"
          :hint="t('frontend_settings.subtitle.scramble_multiplier')"
          outlined
          :disabled="!scrambleData"
          :success-messages="success"
          :error-messages="error"
          @change="update($event)"
        >
          <template #append>
            <v-btn
              icon
              class="mt-n2"
              :disabled="!scrambleData"
              @click="randomMultiplier()"
            >
              <v-icon>mdi-refresh</v-icon>
            </v-btn>
          </template>
        </amount-input>
      </div>
    </settings-option>
  </div>
</template>

<style module lang="scss">
.multiplier {
  max-width: 520px;
}
</style><|MERGE_RESOLUTION|>--- conflicted
+++ resolved
@@ -10,15 +10,11 @@
   set(scrambleMultiplier, get(multiplier).toString());
 });
 
-<<<<<<< HEAD
 const { t } = useI18n();
-=======
 const randomMultiplier = () => {
   set(scrambleMultiplier, generateRandomScrambleMultiplier().toString());
 };
 
-const { t, tc } = useI18n();
->>>>>>> 13778722
 const css = useCssModule();
 </script>
 
