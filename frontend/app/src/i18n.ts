--- conflicted
+++ resolved
@@ -26,10 +26,5 @@
   fallbackLocale:
     (import.meta.env.VITE_I18N_FALLBACK_LOCALE as string | undefined) || 'en',
   messages: loadLocaleMessages(),
-<<<<<<< HEAD
-  silentTranslationWarn: process.env.VITE_TEST === 'test',
-  silentFallbackWarn: true
-=======
   silentTranslationWarn: import.meta.env.VITE_SILENT_TRANSLATION_WARN === 'true'
->>>>>>> e8390ded
 });