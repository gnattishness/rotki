--- conflicted
+++ resolved
@@ -59,10 +59,6 @@
 } from '@/store/history/types';
 import { getKey } from '@/store/history/utils';
 import { Severity } from '@/store/notifications/consts';
-<<<<<<< HEAD
-=======
-import { NotificationPayload } from '@/store/notifications/types';
->>>>>>> dbdc2359
 import { notify, userNotify } from '@/store/notifications/utils';
 import {
   ActionStatus,
@@ -75,7 +71,20 @@
 import { uniqueStrings } from '@/utils/data';
 import { logger } from '@/utils/logging';
 
-<<<<<<< HEAD
+function getIgnored(type: string, result: IgnoredActions) {
+  let entries: string[] = [];
+  if (type === IgnoreActionType.TRADES) {
+    entries = result.trades ?? [];
+  } else if (type === IgnoreActionType.MOVEMENTS) {
+    entries = result.assetMovements ?? [];
+  } else if (type === IgnoreActionType.ETH_TRANSACTIONS) {
+    entries = result.ethereumTransactions ?? [];
+  } else if (type === IgnoreActionType.LEDGER_ACTIONS) {
+    entries = result.ledgerActions ?? [];
+  }
+  return entries;
+}
+
 const ignoreInAccounting = async (
   { commit, state }: ActionContext<HistoryState, RotkehlchenState>,
   { actionIds, type }: IgnoreActionPayload,
@@ -86,7 +95,9 @@
     const result = ignore
       ? await api.ignoreActions(actionIds, type)
       : await api.unignoreActions(actionIds, type);
-    strings = result[type] ?? [];
+    strings = getIgnored(type, result);
+    const newState = { ...state.ignored, ...result };
+    commit(HistoryMutations.SET_IGNORED, newState);
   } catch (e: any) {
     let title: string;
     let description: string;
@@ -180,21 +191,6 @@
 
   return { success: true };
 };
-=======
-function getIgnored(type: string, result: IgnoredActions) {
-  let entries: string[] = [];
-  if (type === IGNORE_TRADES) {
-    entries = result.trades ?? [];
-  } else if (type === IGNORE_MOVEMENTS) {
-    entries = result.assetMovements ?? [];
-  } else if (type === IGNORE_TRANSACTIONS) {
-    entries = result.ethereumTransactions ?? [];
-  } else if (type === IGNORE_LEDGER_ACTION) {
-    entries = result.ledgerActions ?? [];
-  }
-  return entries;
-}
->>>>>>> dbdc2359
 
 export const actions: ActionTree<HistoryState, RotkehlchenState> = {
   async [HistoryActions.FETCH_TRADES](
@@ -823,194 +819,13 @@
     context,
     payload: IgnoreActionPayload
   ): Promise<ActionStatus> {
-<<<<<<< HEAD
     return ignoreInAccounting(context, payload, true);
-=======
-    let strings: string[] = [];
-    try {
-      const result = await api.ignoreActions(actionIds, type);
-      strings = getIgnored(type, result);
-      const newState = { ...state.ignored, ...result };
-      commit(HistoryMutations.SET_IGNORED, newState);
-    } catch (e: any) {
-      commit(
-        'setMessage',
-        {
-          success: false,
-          title: i18n.t('actions.ignore.error.title').toString(),
-          description: i18n
-            .t('actions.ignore.error.description', { error: e.message })
-            .toString()
-        } as Message,
-        { root: true }
-      );
-      return { success: false };
-    }
-
-    if (type === IGNORE_TRADES) {
-      const data = [...state.trades.data];
-
-      for (let i = 0; i < data.length; i++) {
-        const trade: Writeable<TradeEntry> = data[i];
-        if (strings.includes(trade.tradeId)) {
-          data[i] = { ...data[i], ignoredInAccounting: true };
-        }
-      }
-      commit(HistoryMutations.SET_TRADES, {
-        data,
-        found: state.trades.found,
-        limit: state.trades.limit
-      } as Trades);
-    } else if (type === IGNORE_MOVEMENTS) {
-      const data = [...state.assetMovements.data];
-
-      for (let i = 0; i < data.length; i++) {
-        const movement: Writeable<AssetMovementEntry> = data[i];
-        if (strings.includes(movement.identifier)) {
-          data[i] = { ...data[i], ignoredInAccounting: true };
-        }
-      }
-      commit(HistoryMutations.SET_MOVEMENTS, {
-        data,
-        found: state.assetMovements.found,
-        limit: state.assetMovements.limit
-      } as AssetMovements);
-    } else if (type === IGNORE_TRANSACTIONS) {
-      const data = [...state.transactions.data];
-
-      for (let i = 0; i < data.length; i++) {
-        const transaction: Writeable<EthTransactionEntry> = data[i];
-        const key =
-          transaction.txHash + transaction.fromAddress + transaction.nonce;
-        if (strings.includes(key)) {
-          data[i] = { ...data[i], ignoredInAccounting: true };
-        }
-      }
-      commit(HistoryMutations.SET_TRANSACTIONS, {
-        data,
-        found: state.transactions.found,
-        limit: state.transactions.limit
-      } as EthTransactions);
-    } else if (type === IGNORE_LEDGER_ACTION) {
-      const data = [...state.ledgerActions.data];
-
-      for (let i = 0; i < data.length; i++) {
-        const ledgerAction: Writeable<LedgerActionEntry> = data[i];
-
-        if (strings.includes(ledgerAction.identifier.toString())) {
-          data[i] = { ...data[i], ignoredInAccounting: true };
-        }
-      }
-      commit(HistoryMutations.SET_LEDGER_ACTIONS, {
-        data,
-        found: state.ledgerActions.found,
-        limit: state.ledgerActions.limit
-      } as LedgerActions);
-    }
-    return { success: true };
->>>>>>> dbdc2359
   },
   async [HistoryActions.UNIGNORE_ACTION](
     context,
     payload: IgnoreActionPayload
   ) {
-<<<<<<< HEAD
     return ignoreInAccounting(context, payload, false);
-=======
-    let strings: string[] = [];
-    try {
-      const result = await api.unignoreActions(actionIds, type);
-      strings = getIgnored(type, result);
-      const newState = { ...state.ignored, ...result };
-      commit(HistoryMutations.SET_IGNORED, newState);
-    } catch (e: any) {
-      commit(
-        'setMessage',
-        {
-          success: false,
-          title: i18n.t('actions.unignore.error.title').toString(),
-          description: i18n
-            .t('actions.unignore.error.description', { error: e.message })
-            .toString()
-        } as Message,
-        { root: true }
-      );
-      return { success: false };
-    }
-    if (type === IGNORE_TRADES) {
-      const data = [...state.trades.data];
-
-      for (let i = 0; i < data.length; i++) {
-        const trade: Writeable<TradeEntry> = data[i];
-        if (!trade.ignoredInAccounting) {
-          continue;
-        }
-        if (!strings.includes(trade.tradeId)) {
-          data[i] = { ...data[i], ignoredInAccounting: false };
-        }
-      }
-      commit(HistoryMutations.SET_TRADES, {
-        data,
-        found: state.trades.found,
-        limit: state.trades.limit
-      } as Trades);
-    } else if (type === IGNORE_MOVEMENTS) {
-      const data = [...state.assetMovements.data];
-
-      for (let i = 0; i < data.length; i++) {
-        const movement: Writeable<AssetMovementEntry> = data[i];
-        if (!movement.ignoredInAccounting) {
-          continue;
-        }
-        if (!strings.includes(movement.identifier)) {
-          data[i] = { ...data[i], ignoredInAccounting: false };
-        }
-      }
-      commit(HistoryMutations.SET_MOVEMENTS, {
-        data,
-        found: state.assetMovements.found,
-        limit: state.assetMovements.limit
-      } as AssetMovements);
-    } else if (type === IGNORE_TRANSACTIONS) {
-      const data = [...state.transactions.data];
-
-      for (let i = 0; i < data.length; i++) {
-        const transaction: Writeable<EthTransactionEntry> = data[i];
-        if (!transaction.ignoredInAccounting) {
-          continue;
-        }
-        const key =
-          transaction.txHash + transaction.fromAddress + transaction.nonce;
-        if (!strings.includes(key)) {
-          data[i] = { ...data[i], ignoredInAccounting: false };
-        }
-      }
-      commit(HistoryMutations.SET_TRANSACTIONS, {
-        data,
-        found: state.transactions.found,
-        limit: state.transactions.limit
-      } as EthTransactions);
-    } else if (type === IGNORE_LEDGER_ACTION) {
-      const data = [...state.ledgerActions.data];
-
-      for (let i = 0; i < data.length; i++) {
-        const ledgerAction: Writeable<LedgerActionEntry> = data[i];
-        if (!ledgerAction.ignoredInAccounting) {
-          continue;
-        }
-
-        if (!strings.includes(ledgerAction.identifier.toString())) {
-          data[i] = { ...data[i], ignoredInAccounting: false };
-        }
-      }
-      commit(HistoryMutations.SET_LEDGER_ACTIONS, {
-        data,
-        found: state.ledgerActions.found,
-        limit: state.ledgerActions.limit
-      } as LedgerActions);
-    }
-    return { success: true };
->>>>>>> dbdc2359
   },
 
   async [HistoryActions.REMOVE_EXCHANGE_TRADES](
